# Steps to enable this build are:
#
# Generate the OAUTH-TOKEN at https://github.com/settings/applications
# Install travis: gem install travis
# Login to travis: travis login
# Encrypt the token: travis encrypt VAR_NAME=VAR_VALUE -r apereo/cas --add env.global
# Encrypted settings include SONATYPE_USER, SONATYPE_PWD, GH_TOKEN, COVERITY_SCAN_TOKEN, COVERALLS_REPO_TOKEN

language: java
sudo: required
dist: trusty
services:
- docker
branches:
  only:
<<<<<<< HEAD
  - boot2
=======
  - 5.3.x
>>>>>>> 65d5496d
jdk:
- oraclejdk10
before_cache:
- rm -f  $HOME/.gradle/caches/modules-2/modules-2.lock
- rm -fr $HOME/.gradle/caches/*/plugin-resolution/
cache:
  bundler: false
  cargo: false
  directories:
  - $HOME/.m2
  - $HOME/.npm/
  - $HOME/.gradle/caches/
  - $HOME/.gradle/wrapper/
git:
  depth: 2
notifications:
  slack:
    secure: "gNFUOGd0isowSwPfQ9VqGQWhWRDAjzX9tfH0xGe2gyg1kiOhq3Odb8fdcUg9f3DhAbiMxGDu08IgmDbeEyncB42Zdqk/DFvD3F958WaVy0O9TF2iAzO+ftBG0+slFHPDZ8qAy97+mV/be7KBkLYP+BydYTVfO84NvpLNiylmOVU="
  webhooks:
    # Coveralls: https://docs.coveralls.io/parallel-build-webhook
    secure: "e3Lkn/iMpq9IjNrBQqMAKAxCbKUcd5t6zbow+l39a5n7trIUcBzgK9YXlSBigRyVnKXwNmI08WQN0GMJuWoT2u9cda5qttgZ5C8p/RFWxGKz6qhlmKwcwmipasU0ykvMARB6nrTMwMeMV/O5btt2xko8KfsRQdmqyZGJBglhDsc="
matrix:
  fast_finish: true
env:
  global:
  - JAVA_OPTS="-Xms512m -Xmx2048m -Xss128m -XX:ReservedCodeCacheSize=512m -XX:+UseG1GC -Xverify:none -server"
  - GRADLE_OPTS="-Xms512m -Xmx1024m -Xss128m -XX:ReservedCodeCacheSize=512m -XX:+UseG1GC -Xverify:none -server"
  - SPRING_MAIN_BANNER-MODE="off"
  - COVERALLS_PARALLEL=true
  - secure: "ScUSTo0if5m7ddnwUA7EaYucc6yzEUrKLk0DzCvkMfjn2h5taUFSKHx+S0hd2EzJofv+Em4eI5qncSK5LTxgD7HhHR1e3iZp+SqJenhhOnbuciZfg4QA+tUGw3XUdmREac5cz2l0qhi1q4vsnnZARj2d4vvf2HWuNtEOBu/ZAKI="
  - secure: "iWPPLKSS3zBs2adqLPkMiHfCj2hSLyD5BoV3oodhR7Ne83Kpn1khRcEWFoHF3Ed11eSU+glNdPSzUpc8TzwTZGx5B3RU2Qp36hZFyjuzNWJARmoVPYMiEg3FFBQrUR75w+Tbtn6zPkiAk6nl0K5ewmY0/xixVdnTLXL5HjpE2rc="
  - secure: "f3mDIZ8m6NYJXI8KvWD/sZRSeCCyIyfgPRy3Q6o9u9WyHZuYaJf95Ia0eJQ3gxUDS1TKL31Vk08dhFKrfIcKgifFPa2uQ2uyJkvGxlarMTQ+tpqsZYp4zAJgKc9r4xdZasvF2k4xqr+pl9AFjlpXB4jDD59XPXt3DcRABOYA9sM="
  - secure: "A0B1HJoHzvYGT4pPWPW1bQDS3Ne755vZ/VZ20OtVRgJHTTQfK13eKgH0VbYpEyZKJAFIexmaDVQ0XUdNukzrAoI6rKSm5vwam6qjELrvrKH2ovMgd1xvS2a5a1no5OT3QP3TXKKlmOTdS+Q5ZspjslBxpay3q7aKA9GMNvzChko="
before_install:
- unset _JAVA_OPTIONS
- chmod -R 777 ./ci/*.sh
- ./ci/init-travis-build.sh
install: true
script:
- ./ci/script.sh
after_script:
- ./ci/stop.sh
stages:
- initialize
- publish
- build
- test
- dependencies
jobs:
  include:
  - stage: initialize
    script: ./ci/download-dependencies.sh
    ############################################
  - stage: publish
    if: NOT commit_message =~ ^\[skip\s+snapshots\] and type != "pull_request" and (branch =~ /^\d+\.\d+\.x$/ or branch = master)
    script: ./ci/publish-snapshots.sh
    ############################################
  - stage: build
    script: ./ci/build.sh
  - stage: build
    script: ./ci/analyze-style.sh
  - stage: build
    script: ./ci/push-docs-ghpages.sh
    if: type != pull_request and (branch =~ /^\d+\.\d+\.x$/ or branch = master)
  - stage: build
    script: ./ci/build-javadocs.sh
  - stage: build
    script: ./ci/build-config-metadata.sh
    ############################################
  - stage: dependencies
    script: ./ci/analyze-dependencies.sh
  - stage: dependencies
    if: type != pull_request and (branch =~ /^\d+\.\d+\.x$/ or branch = master)
    script: ./ci/report-dependency-updates.sh
    ############################################
  - stage: test
    script: ./ci/tests/run-tests-simple.sh
  - stage: test
    script: ./ci/tests/cassandra/run-tests-cassandra.sh
  - stage: test
    script: ./ci/tests/cosmosdb/run-tests-cosmosdb.sh
  - stage: test
    script: ./ci/tests/couchbase/run-tests-couchbase.sh
  - stage: test
    script: ./ci/tests/dynamodb/run-tests-dynamodb.sh
  - stage: test
    script: ./ci/tests/filesystem/run-tests-filesystem.sh
  - stage: test
    script: ./ci/tests/ignite/run-tests-ignite.sh
  - stage: test
    script: ./ci/tests/influxdb/run-tests-influxdb.sh
  - stage: test
    script: ./ci/tests/ldap/run-tests-ldap.sh
  - stage: test
    script: ./ci/tests/mail/run-tests-mail.sh
  - stage: test
    script: ./ci/tests/couchdb/run-tests-couchdb.sh
  - stage: test
    script: ./ci/tests/memcached/run-tests-memcached.sh
  - stage: test
    script: ./ci/tests/mysql/run-tests-mysql.sh
  - stage: test
    script: ./ci/tests/mssqlserver/run-tests-mssqlserver.sh
  - stage: test
    script: ./ci/tests/postgres/run-tests-postgres.sh
  - stage: test
    script: ./ci/tests/mongodb/run-tests-mongodb.sh
  - stage: test
    script: ./ci/tests/redis/run-tests-redis.sh<|MERGE_RESOLUTION|>--- conflicted
+++ resolved
@@ -13,11 +13,7 @@
 - docker
 branches:
   only:
-<<<<<<< HEAD
-  - boot2
-=======
-  - 5.3.x
->>>>>>> 65d5496d
+  - master
 jdk:
 - oraclejdk10
 before_cache:
