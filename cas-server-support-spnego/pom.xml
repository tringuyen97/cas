--- conflicted
+++ resolved
@@ -17,18 +17,6 @@
   ~ under the License.
   -->
 
-<<<<<<< HEAD
-<project xmlns="http://maven.apache.org/POM/4.0.0" xmlns:xsi="http://www.w3.org/2001/XMLSchema-instance" xsi:schemaLocation="http://maven.apache.org/POM/4.0.0 http://maven.apache.org/maven-v4_0_0.xsd">
-	<parent>
-		<groupId>org.jasig.cas</groupId>
-		<artifactId>cas-server</artifactId>
-		<version>4.1.0-SNAPSHOT</version>
-	</parent>
-	<modelVersion>4.0.0</modelVersion>
-	<artifactId>cas-server-support-spnego</artifactId>
-	<packaging>jar</packaging>
-	<name>Apereo CAS SPNEGO/NTLM Support</name>
-=======
 <project xmlns:xsi="http://www.w3.org/2001/XMLSchema-instance" xmlns="http://maven.apache.org/POM/4.0.0"
          xsi:schemaLocation="http://maven.apache.org/POM/4.0.0 http://maven.apache.org/maven-v4_0_0.xsd">
     <parent>
@@ -40,7 +28,6 @@
     <artifactId>cas-server-support-spnego</artifactId>
     <packaging>jar</packaging>
     <name>Apereo CAS SPNEGO/NTLM Support</name>
->>>>>>> 9d3f62e8
 
     <dependencies>
         <dependency>
@@ -49,37 +36,23 @@
             <version>${project.version}</version>
         </dependency>
 
-<<<<<<< HEAD
-		<dependency>
+        <dependency>
 			<groupId>org.ldaptive</groupId>
 			<artifactId>ldaptive</artifactId>
 			<version>${ldaptive.version}</version>
 		</dependency>
 
 		<dependency>
-			<groupId>org.samba.jcifs</groupId>
-			<artifactId>jcifs</artifactId>
-			<version>${jcifs.version}</version>
-		</dependency>
-
-		<dependency>
-			<groupId>org.samba.jcifs</groupId>
-			<artifactId>jcifs-ext</artifactId>
-			<version>${jcifs.ext.version}</version>
-		</dependency>
-=======
-        <dependency>
             <groupId>org.samba.jcifs</groupId>
             <artifactId>jcifs</artifactId>
-            <version>1.2.25</version>
+            <version>${jcifs.version}</version>
         </dependency>
 
         <dependency>
             <groupId>org.samba.jcifs</groupId>
             <artifactId>jcifs-ext</artifactId>
-            <version>0.9.4</version>
+            <version>${jcifs.ext.version}</version>
         </dependency>
->>>>>>> 9d3f62e8
 
         <dependency>
             <groupId>org.springframework.webflow</groupId>
@@ -87,7 +60,6 @@
             <scope>compile</scope>
         </dependency>
 
-<<<<<<< HEAD
 		<dependency>
 			<groupId>org.jasig.cas</groupId>
 			<artifactId>cas-server-support-ldap</artifactId>
@@ -108,18 +80,11 @@
 			<version>${ldaptive.version}</version>
 			<scope>test</scope>
 		</dependency>
-	</dependencies>
-
-  <properties>
-    <cs.dir>${project.parent.basedir}</cs.dir>
-	<jcifs.version>1.2.25</jcifs.version>
-	<jcifs.ext.version>0.9.4</jcifs.ext.version>
-  </properties>
-=======
     </dependencies>
 
     <properties>
         <cs.dir>${project.parent.basedir}</cs.dir>
+	<jcifs.version>1.2.25</jcifs.version>
+	<jcifs.ext.version>0.9.4</jcifs.ext.version>
     </properties>
->>>>>>> 9d3f62e8
 </project>