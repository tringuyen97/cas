--- conflicted
+++ resolved
@@ -258,12 +258,7 @@
     tasks.jar.onlyIf {
         project.buildDate != null || !project.buildJarFile.exists()
     }
-<<<<<<< HEAD
     
-=======
-
-
->>>>>>> 2ce970c9
     lombok {
         version = "$lombokVersion"
     }
