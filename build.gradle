description = "Apereo Central Authentication Service $version"

defaultTasks "clean", "build"

ext {
    publishSnapshots = Boolean.getBoolean("publishSnapshots")
    publishReleases = Boolean.getBoolean("publishReleases")
    sonatypeUsername = System.getProperty("sonatypeUsername")
    sonatypePassword = System.getProperty("sonatypePassword")
    forceBom = Boolean.getBoolean('forceBom')
    skipErrorProneCompiler = Boolean.getBoolean("skipErrorProneCompiler")
    enableRemoteDebugging = Boolean.getBoolean("enableRemoteDebugging")
    continuousIntegrationBuild = Boolean.getBoolean("CI") || Boolean.getBoolean("TRAVIS") || Boolean.getBoolean("CONTINUOUS_INTEGRATION")

    publishingRelease = publishReleases && rootProject.sonatypeUsername != null && rootProject.sonatypePassword != null
    /*
    Open the Git repository in the current directory.
    Get commit id of HEAD.
     */
    git = org.ajoberstar.grgit.Grgit.open(dir: file('.').canonicalPath)
    def gitHead = git.head()
    currentRevision = gitHead.id
    currentAbbreviatedRevision = gitHead.abbreviatedId
}

def isArtifactSigningRequired = {
    return (publishReleases && sonatypeUsername != null && sonatypePassword != null)
}

apply from: rootProject.file("gradle/overrides.gradle")
apply from: rootProject.file("gradle/dependencies.gradle")
apply plugin: "com.github.kt3k.coveralls"
apply plugin: "com.github.ben-manes.versions"

buildscript {
    repositories {
        mavenLocal()
        jcenter()
        maven { url "https://maven.eveoh.nl/content/repositories/releases" }
        maven { url "https://plugins.gradle.org/m2/" }
        maven { url "https://repo.spring.io/plugins-release" }
        maven { url "https://repo.spring.io/libs-milestone" }
    }

    dependencies {
        classpath "org.springframework.boot:spring-boot-gradle-plugin:$springBootVersion"
<<<<<<< HEAD
        classpath "com.netflix.nebula:gradle-lint-plugin:8.3.2"
        classpath "io.franzbecker:gradle-lombok:1.12"
        classpath 'com.github.ben-manes:gradle-versions-plugin:0.17.0'
        classpath "io.spring.gradle:propdeps-plugin:0.0.10.RELEASE"
        classpath "org.ajoberstar:grgit:2.1.1"
        classpath "net.ltgt.gradle:gradle-errorprone-javacplugin-plugin:0.1"
=======
        classpath "com.netflix.nebula:gradle-lint-plugin:9.3.1"
        classpath "io.franzbecker:gradle-lombok:1.13"
        classpath 'com.github.ben-manes:gradle-versions-plugin:0.17.0'
        classpath "io.spring.gradle:propdeps-plugin:0.0.10.RELEASE"
        classpath "org.ajoberstar:grgit:2.2.0"
        classpath "net.ltgt.gradle:gradle-errorprone-plugin:0.0.13"
>>>>>>> 51cf2cff
        classpath "com.moowork.gradle:gradle-node-plugin:1.2.0"
        classpath "org.kt3k.gradle.plugin:coveralls-gradle-plugin:2.8.2"
        classpath "org.owasp:dependency-check-gradle:3.1.2"
    }
}

if (rootProject.continuousIntegrationBuild) {
    buildScan {
        licenseAgreementUrl = 'https://gradle.com/terms-of-service'
        licenseAgree = 'yes'
    }
}

allprojects {
    apply plugin: "idea"
    apply plugin: "eclipse"
    apply plugin: "maven"
    apply plugin: "signing"
    apply plugin: "jacoco"

    if (!rootProject.publishSnapshots && !Boolean.getBoolean("skipGradleLint")) {
        apply plugin: "nebula.lint"
        gradleLint.rules = ["dependency-parentheses", "dependency-tuple"]
    }

    if (project.name == "cas-server-support-bom") {
        logger.info "Skipping pom generation for [$project.name], letting it create <dependency-management> entries on its own."
    } else {
        apply from: rootProject.file("gradle/maven.gradle")
    }

    signing {
        required = isArtifactSigningRequired
        sign configurations.archives
    }

    idea {
        module {
            downloadSources = false
            downloadJavadoc = false
            excludeDirs = [file(".gradle")]
            ["classes", "bin", "docs", "dependency-cache", "libs", "reports", "resources", "test-results", "tmp"].each {
                excludeDirs << file("$buildDir/$it")
            }
        }
    }

    signArchives.enabled = rootProject.publishingRelease || rootProject.publishSnapshots

    /*
        Do NOT publish test dependencies into the final POM.
    */
    conf2ScopeMappings.mappings.remove(configurations.findByName("testCompileOnly"))
    conf2ScopeMappings.mappings.remove(configurations.findByName("testRuntimeOnly"))

    repositories {
        mavenLocal()
        mavenCentral()
        jcenter()
        maven { url "https://repo.spring.io/libs-milestone" }
    }
}

subprojects {
    task allDependenciesInsight(type: DependencyInsightReportTask,
            description: "Produce insight information for all dependencies") {
        doLast {}
    }
    task allDependencies(type: DependencyReportTask,
            description: "Display a graph of all project dependencies") {
        doLast {}
    }
    apply plugin: "java-library"
    if (!rootProject.skipErrorProneCompiler) {
        apply plugin: "net.ltgt.errorprone-javacplugin"
    }
    apply plugin: "checkstyle"
    apply plugin: "io.franzbecker.gradle-lombok"
    if (!Boolean.getBoolean("skipFindbugs")) {
        apply plugin: "findbugs"
    }
    apply plugin: "propdeps"
    apply plugin: "propdeps-maven"
    apply plugin: "propdeps-idea"
    apply plugin: "propdeps-eclipse"
    apply plugin: "org.owasp.dependencycheck"

    apply from: rootProject.file("gradle/tasks.gradle")

    ext.libraries = rootProject.ext.libraries
    
    repositories {
        mavenLocal()
        mavenCentral()
        maven { url "https://build.shibboleth.net/nexus/content/repositories/releases" }
        maven { url "https://oss.sonatype.org/content/repositories/snapshots" }
        maven { url "https://repo.spring.io/plugins-release/" }
        maven { url "https://repo.spring.io/milestone/" }
        maven { url "https://repo.spring.io/libs-milestone" }
        maven { url "https://dl.bintray.com/uniconiam/maven" }
        maven { url "https://jitpack.io" }
        jcenter()
    }
<<<<<<< HEAD
    
=======

    tasks.withType(JavaCompile) {
        if (!Boolean.getBoolean("skipErrorProneCompiler")) {
            // The last argument to disable parameter names is a workaround for: https://github.com/google/error-prone/issues/780
            options.compilerArgs += ['-Xep:MissingOverride:OFF', '-Xep:ParameterName:OFF']
        }
    }

>>>>>>> 51cf2cff
    test {
        enabled = !Boolean.getBoolean("skipTests")
        useJUnit()
        scanForTestClasses = false
        ignoreFailures = Boolean.getBoolean("ignoreTestFailures")
        include "**/*Tests.*"
        exclude "**/Abstract*.*", "**/Base*.*"
        maxParallelForks = 1
        jvmArgs "-Xmx1024m"
        classpath = it.classpath + files("${projectDir}/src/main/resources") + files("${projectDir}/src/test/resources")
        testLogging {
            events = ["FAILED", "STANDARD_OUT"]
            exceptionFormat = "full"
            showStandardStreams = Boolean.getBoolean("showStandardStreams")
            showExceptions = true
            showCauses = true
        }
    }

    configurations {
        tests
    }

    configurations.all {
        resolutionStrategy {
            if (!Boolean.getBoolean("skipVersionConflict")) {
                failOnVersionConflict()
            }
            preferProjectModules()
            cacheDynamicVersionsFor 5, 'days'
            cacheChangingModulesFor 5, 'days'

            /**
             * Required for all JRadius modules
             */
            eachDependency { DependencyResolveDetails details ->
                if (details.requested.group == "gnu-getopt") {
                    details.useTarget group: "gnu.getopt", name: "java-getopt", version: details.requested.version
                }
            }
        }
        exclude(group: "ch.qos.logback", module: "logback-core")
        exclude(group: "ch.qos.logback", module: "logback-classic")
        exclude(group: "cglib", module: "cglib")
        exclude(group: "cglib", module: "cglib-full")
        exclude(group: "org.slf4j", module: "slf4j-log4j12")
        exclude(group: "org.apache.logging.log4j", module: "log4j-to-slf4j")
    }

    artifacts {
        tests testJar

        if (!rootProject.publishSnapshots) {
            archives sourcesJar
            archives javadocJar
            archives resourcesJar
            archives testJar
        }
    }

    sourceSets {
        test.resources.srcDirs = ["${projectDir}/src/test/resources", "${projectDir}/src/test/java"]
    }

    ext.buildDate = null
    ext.buildJarFile = new File(project.buildDir, "libs/${project.name}-${project.version}.jar")

    [compileTestJava, compileJava].each {
        it.options.fork = true

        def casCompilerArgs = ["-parameters"]
        if (!rootProject.skipErrorProneCompiler) {
            it.options.errorprone.allErrorsAsWarnings = false
            it.options.errorprone.disableWarningsInGeneratedCode = true
            it.options.errorprone.errorproneArgs += [ '-Xep:ParameterName:OFF' ]
        }

        if (JavaVersion.toVersion(sourceCompatibility).isJava9Compatible()) {
            casCompilerArgs.add("--add-modules")
            casCompilerArgs.add("java.xml.ws")
        }

        it.options.compilerArgs += casCompilerArgs
    }

    if (Boolean.getBoolean("enableIncremental")) {
        compileJava.options.incremental = true
    }

    def currentTime = java.time.ZonedDateTime.now()
    compileJava.doLast {
        buildDate = currentTime
        jar.manifest {
            attributes("Implementation-Date": project.buildDate)
        }
    }

    tasks.jar.onlyIf {
        project.buildDate != null || !project.buildJarFile.exists()
    }
    
    lombok {
        version = "$lombokVersion"
    }

    jar {
        manifest {
            attributes(
                    "Automatic-Module-Name": project.name,
                    "Implementation-Title": project.name,
                    "Implementation-Vendor": project.group,
                    "Created-By": project.group,
                    "Specification-Version": rootProject.currentRevision,
                    "Implementation-Version": project.version)
        }
    }

    if (!Boolean.getBoolean("skipCheckstyle")) {
        checkstyle {
            configFile new File(rootDir, "style/checkstyle-rules.xml")
            configProperties = ["checkstyle.suppressions.file": new File(rootDir, "style/checkstyle-suppressions.xml")]
            ignoreFailures false
            showViolations true
            toolVersion "${checkstyleVersion}"
        }
    }
    
    dependencyCheck {
        failBuildOnCVSS = 8
        skipTestGroups = true
        suppressionFile = file("$rootProject.projectDir/style/dependency-check-suppressions.xml")
        analyzers {
            assemblyEnabled = false
            swiftEnabled = false
            cocoapodsEnabled = false
            nspEnabled = false
            autoconfEnabled = false
            cmakeEnabled = false
            pathToMono = false
            nuspecEnabled = false
            rubygemsEnabled = false
            pyPackageEnabled = false
            pyDistributionEnabled = false
            nexusEnabled = false
            centralEnabled = false
        }
    }

    if (!Boolean.getBoolean("skipFindbugs")) {
        findbugs {
            toolVersion = "${findbugsVersion}"
            sourceSets = [sourceSets.main]
            ignoreFailures = false
            reportsDir = file("$project.buildDir/findbugsReports")
            effort = "max"
            reportLevel = "low"
            includeFilter = file("$rootProject.projectDir/style/findbugs-rules.xml")
            excludeFilter = file("$rootProject.projectDir/style/findbugs-excludes.xml")
        }

        findbugsMain {
            reports {
                xml.enabled = false
                html.enabled = true
            }
        }
    }

    dependencies {
        optional libraries.springcomponentindexer

        implementation libraries.aspectj
        implementation libraries.validationapi

        api libraries.log4j
        api libraries.guava
        api libraries.commons
        api libraries.jodatime
        api libraries.inspektr
        api libraries.persondirectory
        api libraries.spring
        api libraries.jackson
        api libraries.httpclient
        api libraries.quartz
        api libraries.hibernate
        api libraries.springcloud
        api libraries.springboot
       
        provided libraries.javax

        if (!Boolean.getBoolean("skipFindbugs")) {
            findbugs libraries.findbugs
            findbugs configurations.findbugsPlugins.dependencies
            findbugsPlugins libraries.findbugscontrib
            findbugsPlugins libraries.findbugssec
        }

        if (!Boolean.getBoolean("skipErrorProneCompiler")) {
            errorprone "com.google.errorprone:error_prone_core:$errorProneVersion"
        }
        testImplementation libraries.tests

        compileOnly libraries.findbugsannotations
    }
}

task wrapper(type: Wrapper, description: "Gradle wrapper") {
    gradleVersion = project.gradleVersion
}

task javadoc(type: Javadoc, description: "Aggregate all Javadocs into a single directory", overwrite: true) {
    source subprojects.collect { project -> project.sourceSets.main.allJava }
    destinationDir = new File(buildDir, "javadoc")
    classpath = files(subprojects.collect { project -> project.sourceSets.main.compileClasspath })
}

task aggregateJavadocsIntoJar(type: Jar, dependsOn: javadoc, description: "Aggregate all Javadocs into a single directory") {
    classifier = "javadoc"
    from javadoc
}

task rootSourcesJar(type: Jar, description: "Build JAR for the root CAS module") {
    baseName = "${project.archivesBaseName}"
    from rootProject.file("src")
}

task gradleHome(description: "Display GRADLE_HOME environment variable") {
    doFirst {
        println "\nexport GRADLE_HOME=" + gradle.gradleHomeDir
    }
}

artifacts {
    archives aggregateJavadocsIntoJar
    archives rootSourcesJar
}

task jacocoAggregateReport(type: JacocoReport, description: "Aggregate all test reports into a single directory") {
    additionalSourceDirs = files(subprojects.sourceSets.main.allSource.srcDirs)
    sourceDirectories = files(subprojects.sourceSets.main.allSource.srcDirs)
    classDirectories = files(files(subprojects.sourceSets.main.output).collect {
        fileTree(dir: it,
                include: '**/*.class',
                exclude: [
                        '**/**Configuration.class',
                        '**/shell/cli/**',
                        '**/shell/commands/**',
                        '**/**Configuration$**',
                        '**/**Controller**',
                        '**/**ConfigurationMetadataGenerator**',
                        '**/**Application.class',
                        '**/**Application$**',
                        '**/**WebflowConfigurer.class',
                        '**/**WebflowConfigurer$**',
                        '**/**Exception.class',
                        '**/**Exception$**',
                        '**/**Properties.class',
                        '**/**Properties$**'
                ])
    })

    executionData = files(subprojects.jacocoTestReport.executionData)
    reports {
        html.enabled = true
        xml.enabled = true
    }
    doFirst {
        executionData = files(executionData.findAll {
            it.exists()
        })
    }
}

coveralls {
    jacocoReportPath = "${buildDir}/reports/jacoco/jacocoAggregateReport/jacocoAggregateReport.xml"
    sourceDirs = files(subprojects.sourceSets.main.allSource.srcDirs).files.absolutePath
}

tasks.coveralls {
    group = "Coverage reports"
    description = "Uploads the aggregated coverage report to Coveralls"
    dependsOn jacocoAggregateReport
}<|MERGE_RESOLUTION|>--- conflicted
+++ resolved
@@ -44,21 +44,12 @@
 
     dependencies {
         classpath "org.springframework.boot:spring-boot-gradle-plugin:$springBootVersion"
-<<<<<<< HEAD
-        classpath "com.netflix.nebula:gradle-lint-plugin:8.3.2"
-        classpath "io.franzbecker:gradle-lombok:1.12"
-        classpath 'com.github.ben-manes:gradle-versions-plugin:0.17.0'
-        classpath "io.spring.gradle:propdeps-plugin:0.0.10.RELEASE"
-        classpath "org.ajoberstar:grgit:2.1.1"
-        classpath "net.ltgt.gradle:gradle-errorprone-javacplugin-plugin:0.1"
-=======
         classpath "com.netflix.nebula:gradle-lint-plugin:9.3.1"
         classpath "io.franzbecker:gradle-lombok:1.13"
         classpath 'com.github.ben-manes:gradle-versions-plugin:0.17.0'
         classpath "io.spring.gradle:propdeps-plugin:0.0.10.RELEASE"
         classpath "org.ajoberstar:grgit:2.2.0"
-        classpath "net.ltgt.gradle:gradle-errorprone-plugin:0.0.13"
->>>>>>> 51cf2cff
+        classpath "net.ltgt.gradle:gradle-errorprone-javacplugin-plugin:0.1"
         classpath "com.moowork.gradle:gradle-node-plugin:1.2.0"
         classpath "org.kt3k.gradle.plugin:coveralls-gradle-plugin:2.8.2"
         classpath "org.owasp:dependency-check-gradle:3.1.2"
@@ -162,18 +153,11 @@
         maven { url "https://jitpack.io" }
         jcenter()
     }
-<<<<<<< HEAD
     
-=======
-
-    tasks.withType(JavaCompile) {
         if (!Boolean.getBoolean("skipErrorProneCompiler")) {
             // The last argument to disable parameter names is a workaround for: https://github.com/google/error-prone/issues/780
             options.compilerArgs += ['-Xep:MissingOverride:OFF', '-Xep:ParameterName:OFF']
         }
-    }
-
->>>>>>> 51cf2cff
     test {
         enabled = !Boolean.getBoolean("skipTests")
         useJUnit()
