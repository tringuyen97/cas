/*
 * Licensed to Jasig under one or more contributor license
 * agreements. See the NOTICE file distributed with this work
 * for additional information regarding copyright ownership.
 * Jasig licenses this file to you under the Apache License,
 * Version 2.0 (the "License"); you may not use this file
 * except in compliance with the License.  You may obtain a
 * copy of the License at the following location:
 *
 *   http://www.apache.org/licenses/LICENSE-2.0
 *
 * Unless required by applicable law or agreed to in writing,
 * software distributed under the License is distributed on an
 * "AS IS" BASIS, WITHOUT WARRANTIES OR CONDITIONS OF ANY
 * KIND, either express or implied.  See the License for the
 * specific language governing permissions and limitations
 * under the License.
 */

package org.jasig.cas.support.saml.web.view;

import org.jasig.cas.authentication.principal.WebApplicationService;
import org.jasig.cas.services.ServicesManager;
import org.jasig.cas.support.saml.authentication.principal.SamlService;
import org.jasig.cas.support.saml.util.CasHTTPSOAP11Encoder;
import org.jasig.cas.support.saml.web.support.SamlArgumentExtractor;
import org.jasig.cas.web.view.AbstractCasView;
import org.joda.time.DateTime;
import org.opensaml.Configuration;
import org.opensaml.DefaultBootstrap;
import org.opensaml.common.SAMLObject;
import org.opensaml.common.SAMLObjectBuilder;
import org.opensaml.common.SAMLVersion;
import org.opensaml.common.binding.BasicSAMLMessageContext;
import org.opensaml.common.impl.SecureRandomIdentifierGenerator;
import org.opensaml.saml1.binding.encoding.HTTPSOAP11Encoder;
import org.opensaml.saml1.core.Response;
import org.opensaml.saml1.core.Status;
import org.opensaml.saml1.core.StatusCode;
import org.opensaml.saml1.core.StatusMessage;
import org.opensaml.ws.transport.http.HttpServletResponseAdapter;
import org.opensaml.xml.ConfigurationException;

import javax.servlet.http.HttpServletRequest;
import javax.servlet.http.HttpServletResponse;
import javax.validation.constraints.NotNull;
import javax.xml.namespace.QName;
import java.lang.reflect.Field;
import java.security.NoSuchAlgorithmException;
import java.util.Map;

/**
 * Base class for all views that render SAML1 SOAP messages directly to the HTTP response stream.
 *
 * @author Marvin S. Addison
 * @since 3.5.1
 */
public abstract class AbstractSaml10ResponseView extends AbstractCasView {

    private static final String DEFAULT_ELEMENT_NAME_FIELD = "DEFAULT_ELEMENT_NAME";

    private static final String DEFAULT_ENCODING = "UTF-8";

    private final SamlArgumentExtractor samlArgumentExtractor = new SamlArgumentExtractor();

    private final HTTPSOAP11Encoder encoder = new CasHTTPSOAP11Encoder();

    private final SecureRandomIdentifierGenerator idGenerator;

    /** The Services manager. */
    protected ServicesManager servicesManager = null;

    @NotNull
    private String encoding = DEFAULT_ENCODING;

    private int skewAllowance = 0;

    /**
     * Sets the character encoding in the HTTP response.
     *
     * @param encoding Response character encoding.
     */
    public void setEncoding(final String encoding) {
        this.encoding = encoding;
    }

<<<<<<< HEAD
    public void setServicesManager(@NotNull final ServicesManager servicesManager) {
        this.servicesManager = servicesManager;
=======
    /**
    * Sets the allowance for time skew in seconds
    * between CAS and the client server.  Default 0s.
    * This value will be subtracted from the current time when setting the SAML
    * <code>NotBeforeDate</code> attribute, thereby allowing for the
    * CAS server to be ahead of the client by as much as the value defined here.
    *
    * <p><strong>Note:</strong> Skewing of the issue instant via setting this property
    * applies to all saml assertions that are issued by CAS and it
    * currently cannot be controlled on a per relying party basis.
    * Before configuring this, it is recommended that each service provider
    * attempt to correctly sync their system time with an NTP server
    * so as to match the CAS server's issue instant config and to
    * avoid applying this setting globally. This should only
    * be used in situations where the NTP server is unresponsive to
    * sync time on the client, or the client is simply unable
    * to adjust their server time configuration.</p>
    *
    * @param skewAllowance Number of seconds to allow for variance.
    */
    public void setSkewAllowance(final int skewAllowance) {
        logger.debug("Using {} seconds as skew allowance.", skewAllowance);
        this.skewAllowance = skewAllowance;
>>>>>>> a1f77310
    }

    static {
        try {
            // Initialize OpenSAML default configuration
            // (only needed once per classloader)
            DefaultBootstrap.bootstrap();
        } catch (final ConfigurationException e) {
            throw new IllegalStateException("Error initializing OpenSAML library.", e);
        }
    }

    /**
     * Instantiates a new abstract saml10 response view.
     */
    protected AbstractSaml10ResponseView() {
        try {
            this.idGenerator = new SecureRandomIdentifierGenerator();
        } catch (final NoSuchAlgorithmException e) {
            throw new IllegalStateException("Cannot create secure random ID generator for SAML message IDs.");
        }
    }

    @Override
    protected void renderMergedOutputModel(
            final Map<String, Object> model, final HttpServletRequest request, final HttpServletResponse response) throws Exception {

        response.setCharacterEncoding(this.encoding);

        final WebApplicationService service = this.samlArgumentExtractor.extractService(request);
        final String serviceId = service != null ? service.getId() : "UNKNOWN";

        try {
            final Response samlResponse = newSamlObject(Response.class);
            samlResponse.setID(generateId());
            samlResponse.setIssueInstant(DateTime.now().minusSeconds(skewAllowance));
            samlResponse.setVersion(SAMLVersion.VERSION_11);
            samlResponse.setRecipient(serviceId);
            if (service instanceof SamlService) {
                final SamlService samlService = (SamlService) service;

                if (samlService.getRequestID() != null) {
                    samlResponse.setInResponseTo(samlService.getRequestID());
                }
            }
            prepareResponse(samlResponse, model);

            final BasicSAMLMessageContext messageContext = new BasicSAMLMessageContext();
            messageContext.setOutboundMessageTransport(new HttpServletResponseAdapter(response, request.isSecure()));
            messageContext.setOutboundSAMLMessage(samlResponse);
            this.encoder.encode(messageContext);
        } catch (final Exception e) {
            logger.error("Error generating SAML response for service {}.", serviceId);
            throw e;
        }
    }

    /**
     * Subclasses must implement this method by adding child elements (status, assertion, etc) to
     * the given empty SAML 1 response message.  Impelmenters need not be concerned with error handling.
     *
     * @param response SAML 1 response message to be filled.
     * @param model Spring MVC model map containing data needed to prepare response.
     */
    protected abstract void prepareResponse(Response response, Map<String, Object> model);


    /**
     * Generate id.
     *
     * @return the string
     */
    protected final String generateId() {
        return this.idGenerator.generateIdentifier();
    }

    /**
     * Create a new SAML object.
     *
     * @param <T> the generic type
     * @param objectType the object type
     * @return the t
     */
    protected final <T extends SAMLObject> T newSamlObject(final Class<T> objectType) {
        final QName qName;
        try {
            final Field f = objectType.getField(DEFAULT_ELEMENT_NAME_FIELD);
            qName = (QName) f.get(null);
        } catch (final NoSuchFieldException e) {
            throw new IllegalStateException("Cannot find field " + objectType.getName() + "." + DEFAULT_ELEMENT_NAME_FIELD);
        } catch (final IllegalAccessException e) {
            throw new IllegalStateException("Cannot access field " + objectType.getName() + "." + DEFAULT_ELEMENT_NAME_FIELD);
        }
        final SAMLObjectBuilder<T> builder = (SAMLObjectBuilder<T>) Configuration.getBuilderFactory().getBuilder(qName);
        if (builder == null) {
            throw new IllegalStateException("No SAMLObjectBuilder registered for class " + objectType.getName());
        }
        return objectType.cast(builder.buildObject());
    }

    /**
     * Create a new SAML status object.
     *
     * @param codeValue the code value
     * @param statusMessage the status message
     * @return the status
     */
    protected final Status newStatus(final QName codeValue, final String statusMessage) {
        final Status status = newSamlObject(Status.class);
        final StatusCode code = newSamlObject(StatusCode.class);
        code.setValue(codeValue);
        status.setStatusCode(code);
        if (statusMessage != null) {
            final StatusMessage message = newSamlObject(StatusMessage.class);
            message.setMessage(statusMessage);
            status.setStatusMessage(message);
        }
        return status;
    }
}<|MERGE_RESOLUTION|>--- conflicted
+++ resolved
@@ -84,10 +84,10 @@
         this.encoding = encoding;
     }
 
-<<<<<<< HEAD
     public void setServicesManager(@NotNull final ServicesManager servicesManager) {
         this.servicesManager = servicesManager;
-=======
+    }
+
     /**
     * Sets the allowance for time skew in seconds
     * between CAS and the client server.  Default 0s.
@@ -111,7 +111,6 @@
     public void setSkewAllowance(final int skewAllowance) {
         logger.debug("Using {} seconds as skew allowance.", skewAllowance);
         this.skewAllowance = skewAllowance;
->>>>>>> a1f77310
     }
 
     static {
