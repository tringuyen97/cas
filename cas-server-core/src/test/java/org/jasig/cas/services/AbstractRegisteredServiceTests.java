--- conflicted
+++ resolved
@@ -83,11 +83,7 @@
         assertEquals(NAME, this.r.getName());
         assertEquals(SERVICEID, this.r.getServiceId());
         assertEquals(SSO_ENABLED, this.r.getAccessStrategy()
-<<<<<<< HEAD
-                .isServiceAuthorizedForSso());
-=======
                 .isServiceAccessAllowedForSso());
->>>>>>> 6e19a1bb
         assertEquals(THEME, this.r.getTheme());
 
         assertFalse(this.r.equals(null));
