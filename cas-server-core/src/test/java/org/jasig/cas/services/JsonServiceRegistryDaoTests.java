/*
 * Licensed to Apereo under one or more contributor license
 * agreements. See the NOTICE file distributed with this work
 * for additional information regarding copyright ownership.
 * Apereo licenses this file to you under the Apache License,
 * Version 2.0 (the "License"); you may not use this file
 * except in compliance with the License.  You may obtain a
 * copy of the License at the following location:
 *
 *   http://www.apache.org/licenses/LICENSE-2.0
 *
 * Unless required by applicable law or agreed to in writing,
 * software distributed under the License is distributed on an
 * "AS IS" BASIS, WITHOUT WARRANTIES OR CONDITIONS OF ANY
 * KIND, either express or implied.  See the License for the
 * specific language governing permissions and limitations
 * under the License.
 */
package org.jasig.cas.services;

import org.apache.commons.io.FileUtils;
import org.jasig.cas.authentication.principal.ShibbolethCompatiblePersistentIdGenerator;
import org.jasig.cas.services.support.RegisteredServiceRegexAttributeFilter;
import org.junit.BeforeClass;
import org.junit.Test;
import org.springframework.core.io.ClassPathResource;

import java.util.ArrayList;
import java.util.Arrays;
import java.util.HashMap;
import java.util.HashSet;
import java.util.List;
import java.util.Map;

import static org.junit.Assert.*;

/**
 * Handles test cases for {@link JsonServiceRegistryDao}.
 * @author Misagh Moayyed
 * @since 4.1.0
 */
public class JsonServiceRegistryDaoTests {

    private static final ClassPathResource RESOURCE = new ClassPathResource("services");

    private ServiceRegistryDao dao;

    public JsonServiceRegistryDaoTests() throws Exception {
        this.dao = new JsonServiceRegistryDao(RESOURCE.getFile());
    }

    @BeforeClass
    public static void prepTests() throws Exception {
        FileUtils.cleanDirectory(RESOURCE.getFile());
    }

    @Test
    public void verifySaveMethodWithNonExistentServiceAndNoAttributes() {
        final RegisteredServiceImpl r = new RegisteredServiceImpl();
        r.setName("testSaveMethodWithNonExistentServiceAndNoAttributes");
        r.setServiceId("testId");
        r.setTheme("theme");
        r.setDescription("description");

        final RegisteredService r2 = this.dao.save(r);
        final RegisteredService r3 = this.dao.findServiceById(r2.getId());

        assertEquals(r, r2);
        assertEquals(r2, r3);
    }

    @Test
<<<<<<< HEAD
    public void testSaveMethodWithDefaultUsernameAttribute() {
        final RegisteredServiceImpl r = new RegisteredServiceImpl();
        r.setName("testSaveMethodWithDefaultUsernameAttribute");
        r.setServiceId("testId");
        r.setTheme("theme");
        r.setDescription("description");
        r.setUsernameAttributeProvider(new DefaultRegisteredServiceUsernameProvider());
        final RegisteredService r2 = this.dao.save(r);
        assertEquals(r2, r);
    }

    @Test
    public void testSaveMethodWithDefaultPrincipalAttribute() {
        final RegisteredServiceImpl r = new RegisteredServiceImpl();
        r.setName("testSaveMethodWithDefaultPrincipalAttribute");
        r.setServiceId("testId");
        r.setTheme("theme");
        r.setDescription("description");
        r.setUsernameAttributeProvider(new PrincipalAttributeRegisteredServiceUsernameProvider("cn"));
        final RegisteredService r2 = this.dao.save(r);
        assertEquals(r2, r);
    }
    @Test
    public void testSaveMethodWithDefaultAnonymousAttribute() {
        final RegisteredServiceImpl r = new RegisteredServiceImpl();
        r.setName("testSaveMethodWithDefaultAnonymousAttribute");
        r.setServiceId("testId");
        r.setTheme("theme");
        r.setDescription("description");
        r.setUsernameAttributeProvider(new AnonymousRegisteredServiceUsernameAttributeProvider(
                new ShibbolethCompatiblePersistentIdGenerator("helloworld")
        ));
        final RegisteredService r2 = this.dao.save(r);
        final RegisteredService r3 = this.dao.findServiceById(r2.getId());
        assertEquals(r2, r3);
    }

    @Test
    public void testSaveAttributeReleasePolicy() {
=======
    public void verifySaveAttributeReleasePolicy() {
>>>>>>> afa01004
        final RegisteredServiceImpl r = new RegisteredServiceImpl();
        r.setName("testSaveAttributeReleasePolicy");
        r.setServiceId("testId");
        r.setTheme("theme");
        r.setDescription("description");
        r.setAttributeReleasePolicy(new ReturnAllAttributeReleasePolicy());

        final RegisteredService r2 = this.dao.save(r);
        final RegisteredService r3 = this.dao.findServiceById(r2.getId());

        assertEquals(r, r2);
        assertEquals(r2, r3);
        assertNotNull(r3.getAttributeReleasePolicy());
        assertEquals(r2.getAttributeReleasePolicy(), r3.getAttributeReleasePolicy());
    }

    @Test
    public void verifySaveMethodWithExistingServiceNoAttribute() {
        final RegisteredServiceImpl r = new RegisteredServiceImpl();
        r.setName("testSaveMethodWithExistingServiceNoAttribute");
        r.setServiceId("testId");
        r.setTheme("theme");
        r.setDescription("description");
        this.dao.save(r);
        r.setTheme("mytheme");

        this.dao.save(r);

        final RegisteredService r3 = this.dao.findServiceById(r.getId());
        assertEquals(r, r3);
    }

    @Test
    public void verifySaveAttributeReleasePolicyMappingRules() {
        final RegisteredServiceImpl r = new RegisteredServiceImpl();
        r.setName("testSaveAttributeReleasePolicyMappingRules");
        r.setServiceId("testId");

        final Map<String, String> map = new HashMap<String, String>();
        map.put("attr1", "newattr1");
        map.put("attr2", "newattr2");
        map.put("attr2", "newattr3");


        final ReturnMappedAttributeReleasePolicy policy = new ReturnMappedAttributeReleasePolicy();
        policy.setAllowedAttributes(map);
        r.setAttributeReleasePolicy(policy);

        final RegisteredService r2 = this.dao.save(r);
        final RegisteredService r3 = this.dao.findServiceById(r2.getId());

        assertEquals(r, r2);
        assertEquals(r2, r3);
        assertNotNull(r3.getAttributeReleasePolicy());
        assertEquals(r2.getAttributeReleasePolicy(), r3.getAttributeReleasePolicy());
    }

    @Test
    public void verifySaveAttributeReleasePolicyAllowedAttrRules() {
        final RegisteredServiceImpl r = new RegisteredServiceImpl();
        r.setName("testSaveAttributeReleasePolicyAllowedAttrRules");
        r.setServiceId("testId");

        final ReturnAllowedAttributeReleasePolicy policy = new ReturnAllowedAttributeReleasePolicy();
        policy.setAllowedAttributes(Arrays.asList("1", "2", "3"));
        r.setAttributeReleasePolicy(policy);

        final RegisteredService r2 = this.dao.save(r);
        final RegisteredService r3 = this.dao.findServiceById(r2.getId());

        assertEquals(r, r2);
        assertEquals(r2, r3);
        assertNotNull(r3.getAttributeReleasePolicy());
        assertEquals(r2.getAttributeReleasePolicy(), r3.getAttributeReleasePolicy());
    }

    @Test
    public void verifySaveAttributeReleasePolicyAllowedAttrRulesAndFilter() {
        final RegexRegisteredService r = new RegexRegisteredService();
        r.setName("testSaveAttributeReleasePolicyAllowedAttrRulesAndFilter");
        r.setServiceId("testId");
        r.setEnabled(true);
        r.setTheme("testtheme");
        r.setEvaluationOrder(1000);
        r.setSsoEnabled(false);
        r.setProxyPolicy(new RegexMatchingRegisteredServiceProxyPolicy("https://.+"));
        r.setRequiredHandlers(new HashSet<String>(Arrays.asList("h1", "h2")));

        final ReturnAllowedAttributeReleasePolicy policy = new ReturnAllowedAttributeReleasePolicy();
        policy.setAllowedAttributes(Arrays.asList("1", "2", "3"));
        r.setAttributeReleasePolicy(policy);
        r.getAttributeReleasePolicy().setAttributeFilter(new RegisteredServiceRegexAttributeFilter("\\w+"));

        final RegisteredService r2 = this.dao.save(r);
        final RegisteredService r3 = this.dao.findServiceById(r2.getId());

        assertEquals(r, r2);
        assertEquals(r2, r3);
        assertNotNull(r3.getAttributeReleasePolicy());
        assertEquals(r2.getAttributeReleasePolicy(), r3.getAttributeReleasePolicy());
    }

    @Test
    public void verifyServiceType() {
        final RegexRegisteredService r = new RegexRegisteredService();
        r.setServiceId("^https://.+");
        r.setName("testServiceType");
        r.setEnabled(true);
        r.setTheme("testtheme");
        r.setEvaluationOrder(1000);

        final RegisteredService r2 = this.dao.save(r);
        assertTrue(r2 instanceof  RegexRegisteredService);
    }

    @Test(expected=RuntimeException.class)
    public void verifyServiceWithInvalidFileName() {
        final RegexRegisteredService r = new RegexRegisteredService();
        r.setServiceId("^https://.+");
        r.setName("hell/o@world:*");
        r.setEnabled(true);
        r.setEvaluationOrder(1000);

        final RegisteredService r2 = this.dao.save(r);
    }

    @Test
    public void verifyServiceRemovals() {
        final List<RegisteredService> list = new ArrayList<>(5);
        for (int i = 1; i < 5; i++) {
            final RegexRegisteredService r = new RegexRegisteredService();
            r.setServiceId("^https://.+");
            r.setName("testServiceType");
            r.setEnabled(true);
            r.setTheme("testtheme");
            r.setEvaluationOrder(1000);
            r.setId(i * 100);
            list.add(this.dao.save(r));
        }

        for (final RegisteredService r2 : list) {
            this.dao.delete(r2);
            assertNull(this.dao.findServiceById(r2.getId()));
        }

    }

}<|MERGE_RESOLUTION|>--- conflicted
+++ resolved
@@ -70,7 +70,6 @@
     }
 
     @Test
-<<<<<<< HEAD
     public void testSaveMethodWithDefaultUsernameAttribute() {
         final RegisteredServiceImpl r = new RegisteredServiceImpl();
         r.setName("testSaveMethodWithDefaultUsernameAttribute");
@@ -109,10 +108,7 @@
     }
 
     @Test
-    public void testSaveAttributeReleasePolicy() {
-=======
     public void verifySaveAttributeReleasePolicy() {
->>>>>>> afa01004
         final RegisteredServiceImpl r = new RegisteredServiceImpl();
         r.setName("testSaveAttributeReleasePolicy");
         r.setServiceId("testId");
