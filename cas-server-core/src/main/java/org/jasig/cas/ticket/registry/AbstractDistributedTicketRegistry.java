--- conflicted
+++ resolved
@@ -175,13 +175,11 @@
         }
 
         @Override
-<<<<<<< HEAD
-=======
         public List<Authentication> getSupplementalAuthentications() {
             return getTicket().getSupplementalAuthentications();
         }
 
->>>>>>> 06055003
+        @Override
         public ServiceTicket grantServiceTicket(final String id, final Service service,
                 final ExpirationPolicy expirationPolicy, final boolean credentialsProvided) {
             final ServiceTicket t = this.getTicket().grantServiceTicket(id, service,
@@ -201,14 +199,12 @@
             return getTicket().isRoot();
         }
 
-<<<<<<< HEAD
-        @Override
-=======
+        @Override
         public TicketGrantingTicket getRoot() {
             return getTicket().getRoot();
         }
 
->>>>>>> 06055003
+        @Override
         public List<Authentication> getChainedAuthentications() {
             return getTicket().getChainedAuthentications();
         }
