/*
 * Licensed to Apereo under one or more contributor license
 * agreements. See the NOTICE file distributed with this work
 * for additional information regarding copyright ownership.
 * Apereo licenses this file to you under the Apache License,
 * Version 2.0 (the "License"); you may not use this file
 * except in compliance with the License.  You may obtain a
 * copy of the License at the following location:
 *
 *   http://www.apache.org/licenses/LICENSE-2.0
 *
 * Unless required by applicable law or agreed to in writing,
 * software distributed under the License is distributed on an
 * "AS IS" BASIS, WITHOUT WARRANTIES OR CONDITIONS OF ANY
 * KIND, either express or implied.  See the License for the
 * specific language governing permissions and limitations
 * under the License.
 */
package org.jasig.cas.ticket.registry;

import org.jasig.cas.authentication.Authentication;
import org.jasig.cas.authentication.principal.Service;
import org.jasig.cas.services.RegisteredService;
import org.jasig.cas.ticket.ExpirationPolicy;
import org.jasig.cas.ticket.ServiceTicket;
import org.jasig.cas.ticket.Ticket;
import org.jasig.cas.ticket.TicketGrantingTicket;

import java.util.List;
import java.util.Map;

/**
 * Abstract Implementation that handles some of the commonalities between
 * distributed ticket registries.
 *
 * @author Scott Battaglia
 * @since 3.1
 */
public abstract class AbstractDistributedTicketRegistry extends AbstractTicketRegistry {

    /**
     * Update the received ticket.
     *
     * @param ticket the ticket
     */
    protected abstract void updateTicket(final Ticket ticket);

    /**
     * Whether or not a callback to the TGT is required when checking for expiration.
     *
     * @return true, if successful
     */
    protected abstract boolean needsCallback();

    /**
     * Gets the proxied ticket instance.
     *
     * @param ticket the ticket
     * @return the proxied ticket instance
     */
    protected final Ticket getProxiedTicketInstance(final Ticket ticket) {
        if (ticket == null) {
            return null;
        }

        if (ticket instanceof TicketGrantingTicket) {
            return new TicketGrantingTicketDelegator(this, (TicketGrantingTicket) ticket, needsCallback());
        }

        return new ServiceTicketDelegator(this, (ServiceTicket) ticket, needsCallback());
    }

    private static class TicketDelegator<T extends Ticket> implements Ticket {

        private static final long serialVersionUID = 1780193477774123440L;

        private final AbstractDistributedTicketRegistry ticketRegistry;

        private final T ticket;

        private final boolean callback;

        /**
         * Instantiates a new ticket delegator.
         *
         * @param ticketRegistry the ticket registry
         * @param ticket the ticket
         * @param callback the callback
         */
        protected TicketDelegator(final AbstractDistributedTicketRegistry ticketRegistry,
                final T ticket, final boolean callback) {
            this.ticketRegistry = ticketRegistry;
            this.ticket = ticket;
            this.callback = callback;
        }
        
        
        /**
         * Update ticket by the delegated registry.
         */
        protected void updateTicket() {
            this.ticketRegistry.updateTicket(this.ticket);
        }

        protected T getTicket() {
            return this.ticket;
        }

        public final String getId() {
            return this.ticket.getId();
        }

        @Override
        public final boolean isExpired() {
            if (!callback) {
                return this.ticket.isExpired();
            }

            final TicketGrantingTicket t = getGrantingTicket();

            return this.ticket.isExpired() || (t != null && t.isExpired());
        }

        @Override
        public final TicketGrantingTicket getGrantingTicket() {
            final TicketGrantingTicket old = this.ticket.getGrantingTicket();

            if (old == null || !callback) {
                return old;
            }

            return this.ticketRegistry.getTicket(old.getId(), Ticket.class);
        }

        public final long getCreationTime() {
            return this.ticket.getCreationTime();
        }

        public final int getCountOfUses() {
            return this.ticket.getCountOfUses();
        }

        @Override
        public int hashCode() {
            return this.ticket.hashCode();
        }

        @Override
        public boolean equals(final Object o) {
            return this.ticket.equals(o);
        }
    }

    private static final class ServiceTicketDelegator extends TicketDelegator<ServiceTicket>
                           implements ServiceTicket {

        private static final long serialVersionUID = 8160636219307822967L;

        /**
         * Instantiates a new service ticket delegator.
         *
         * @param ticketRegistry the ticket registry
         * @param serviceTicket the service ticket
         * @param callback the callback
         */
        protected ServiceTicketDelegator(final AbstractDistributedTicketRegistry ticketRegistry,
                final ServiceTicket serviceTicket, final boolean callback) {
            super(ticketRegistry, serviceTicket, callback);
        }

        @Override
        public Service getService() {
            return getTicket().getService();
        }

        @Override
        public boolean isFromNewLogin() {
            return getTicket().isFromNewLogin();
        }

        @Override
        public boolean isValidFor(final Service service) {
            final boolean b = this.getTicket().isValidFor(service);
            updateTicket();
            return b;
        }

        @Override
        public TicketGrantingTicket grantTicketGrantingTicket(final String id,
                final Authentication authentication, final ExpirationPolicy expirationPolicy) {
            final TicketGrantingTicket t = this.getTicket().grantTicketGrantingTicket(id,
                    authentication, expirationPolicy);
            updateTicket();
            return t;
        }
    }

    private static final class TicketGrantingTicketDelegator extends TicketDelegator<TicketGrantingTicket>
            implements TicketGrantingTicket {

        private static final long serialVersionUID = 5312560061970601497L;

        /**
         * Instantiates a new ticket granting ticket delegator.
         *
         * @param ticketRegistry the ticket registry
         * @param ticketGrantingTicket the ticket granting ticket
         * @param callback the callback
         */
        protected TicketGrantingTicketDelegator(final AbstractDistributedTicketRegistry ticketRegistry,
                final TicketGrantingTicket ticketGrantingTicket, final boolean callback) {
            super(ticketRegistry, ticketGrantingTicket, callback);
        }

        @Override
        public Authentication getAuthentication() {
            return getTicket().getAuthentication();
        }

        @Override
        public Service getProxiedBy() {
            return getTicket().getProxiedBy();
        }

        @Override
        public List<Authentication> getSupplementalAuthentications() {
            return getTicket().getSupplementalAuthentications();
        }

        @Override
        public ServiceTicket grantServiceTicket(final String id, final Service service,
                final ExpirationPolicy expirationPolicy, final boolean credentialsProvided,
<<<<<<< HEAD
                final RegisteredService registeredService) {
            final ServiceTicket t = this.getTicket().grantServiceTicket(id, service,
                    expirationPolicy, credentialsProvided, registeredService);
=======
                final boolean onlyTrackMostRecentSession) {
            final ServiceTicket t = this.getTicket().grantServiceTicket(id, service,
                    expirationPolicy, credentialsProvided, onlyTrackMostRecentSession);
>>>>>>> 500a514f
            updateTicket();
            return t;
        }

        @Override
        public void markTicketExpired() {
            this.getTicket().markTicketExpired();
            updateTicket();
        }

        @Override
        public boolean isRoot() {
            return getTicket().isRoot();
        }

        @Override
        public TicketGrantingTicket getRoot() {
            return getTicket().getRoot();
        }

        @Override
        public List<Authentication> getChainedAuthentications() {
            return getTicket().getChainedAuthentications();
        }

        @Override
        public Map<String, Service> getServices() {
            return this.getTicket().getServices();
        }

        @Override
        public void removeAllServices() {
            this.getTicket().removeAllServices();
        }
    }
}<|MERGE_RESOLUTION|>--- conflicted
+++ resolved
@@ -20,7 +20,6 @@
 
 import org.jasig.cas.authentication.Authentication;
 import org.jasig.cas.authentication.principal.Service;
-import org.jasig.cas.services.RegisteredService;
 import org.jasig.cas.ticket.ExpirationPolicy;
 import org.jasig.cas.ticket.ServiceTicket;
 import org.jasig.cas.ticket.Ticket;
@@ -230,15 +229,9 @@
         @Override
         public ServiceTicket grantServiceTicket(final String id, final Service service,
                 final ExpirationPolicy expirationPolicy, final boolean credentialsProvided,
-<<<<<<< HEAD
-                final RegisteredService registeredService) {
-            final ServiceTicket t = this.getTicket().grantServiceTicket(id, service,
-                    expirationPolicy, credentialsProvided, registeredService);
-=======
                 final boolean onlyTrackMostRecentSession) {
             final ServiceTicket t = this.getTicket().grantServiceTicket(id, service,
                     expirationPolicy, credentialsProvided, onlyTrackMostRecentSession);
->>>>>>> 500a514f
             updateTicket();
             return t;
         }
