package org.apereo.cas.web;

import org.apereo.cas.AbstractCentralAuthenticationServiceTests;
import org.apereo.cas.authentication.AuthenticationResult;
import org.apereo.cas.authentication.Credential;
import org.apereo.cas.authentication.DefaultMultifactorTriggerSelectionStrategy;
import org.apereo.cas.authentication.CoreAuthenticationTestUtils;
import org.apereo.cas.authentication.principal.Service;
import org.apereo.cas.config.CasCoreAuthenticationConfiguration;
import org.apereo.cas.config.CasCoreConfiguration;
import org.apereo.cas.config.CasCoreServicesConfiguration;
import org.apereo.cas.config.CasCoreTicketsConfiguration;
import org.apereo.cas.config.CasCoreUtilConfiguration;
import org.apereo.cas.config.CasCoreWebConfiguration;
import org.apereo.cas.config.CasPersonDirectoryConfiguration;
import org.apereo.cas.logout.config.CasCoreLogoutConfiguration;
import org.apereo.cas.mock.MockValidationSpecification;
import org.apereo.cas.ticket.ServiceTicket;
import org.apereo.cas.ticket.TicketGrantingTicket;
import org.apereo.cas.ticket.proxy.ProxyHandler;
import org.apereo.cas.ticket.proxy.support.Cas10ProxyHandler;
import org.apereo.cas.ticket.proxy.support.Cas20ProxyHandler;
import org.apereo.cas.util.http.SimpleHttpClientFactoryBean;
import org.apereo.cas.validation.Cas20ProtocolValidationSpecification;
import org.apereo.cas.validation.Cas20WithoutProxyingValidationSpecification;
import org.apereo.cas.validation.ValidationResponseType;
import org.apereo.cas.validation.config.CasCoreValidationConfiguration;
import org.apereo.cas.web.config.CasProtocolViewsConfiguration;
import org.apereo.cas.web.config.CasValidationConfiguration;
import org.junit.Before;
import org.junit.Test;
import org.junit.runner.RunWith;
import org.springframework.boot.autoconfigure.aop.AopAutoConfiguration;
import org.springframework.boot.test.context.SpringBootTest;
import org.springframework.cloud.autoconfigure.RefreshAutoConfiguration;
import org.springframework.context.support.StaticApplicationContext;
import org.springframework.mock.web.MockHttpServletRequest;
import org.springframework.mock.web.MockHttpServletResponse;
import org.springframework.test.context.junit4.SpringRunner;
import org.springframework.web.servlet.ModelAndView;

import javax.servlet.http.HttpServletRequest;

import static org.junit.Assert.*;

/**
 * @author Scott Battaglia
 * @since 3.0.0
 */
@SpringBootTest(
        classes = {CasCoreValidationConfiguration.class, CasProtocolViewsConfiguration.class,
                CasCoreValidationConfiguration.class, CasCoreWebConfiguration.class,
                CasCoreAuthenticationConfiguration.class, RefreshAutoConfiguration.class,
                AopAutoConfiguration.class, CasCoreServicesConfiguration.class,
                CasCoreConfiguration.class, CasPersonDirectoryConfiguration.class,
                CasCoreTicketsConfiguration.class, CasCoreLogoutConfiguration.class,
                CasCoreUtilConfiguration.class, CasValidationConfiguration.class})
@RunWith(SpringRunner.class)
public abstract class AbstractServiceValidateControllerTests extends AbstractCentralAuthenticationServiceTests {
    private static final Service SERVICE = CoreAuthenticationTestUtils.getService();
    private static final String SUCCESS = "Success";

    protected AbstractServiceValidateController serviceValidateController;

    @Before
    public void onSetUp() throws Exception {
        final StaticApplicationContext context = new StaticApplicationContext();
        context.refresh();
        this.serviceValidateController = new ServiceValidateController();
        this.serviceValidateController.setCentralAuthenticationService(getCentralAuthenticationService());
        this.serviceValidateController.setAuthenticationSystemSupport(getAuthenticationSystemSupport());
        final Cas20ProxyHandler proxyHandler = new Cas20ProxyHandler();
        proxyHandler.setHttpClient(new SimpleHttpClientFactoryBean().getObject());
        this.serviceValidateController.setProxyHandler(proxyHandler);
        this.serviceValidateController.setApplicationContext(context);
        this.serviceValidateController.setArgumentExtractor(getArgumentExtractor());
        this.serviceValidateController.setServicesManager(getServicesManager());
        this.serviceValidateController.setValidationSpecification(new Cas20WithoutProxyingValidationSpecification());
        this.serviceValidateController.setMultifactorTriggerSelectionStrategy(new DefaultMultifactorTriggerSelectionStrategy());
    }

    private HttpServletRequest getHttpServletRequest() throws Exception {
        final AuthenticationResult ctx = CoreAuthenticationTestUtils.getAuthenticationResult(getAuthenticationSystemSupport(), SERVICE);

        final TicketGrantingTicket tId = getCentralAuthenticationService().createTicketGrantingTicket(ctx);
        getCentralAuthenticationService().grantServiceTicket(tId.getId(), SERVICE, ctx);
        final ServiceTicket sId2 = getCentralAuthenticationService().grantServiceTicket(tId.getId(), SERVICE, null);

        final MockHttpServletRequest request = new MockHttpServletRequest();
        request.addParameter("service", SERVICE.getId());
        request.addParameter("ticket", sId2.getId());
        request.addParameter("renew", "true");

        return request;
    }

    @Test
    public void verifyAfterPropertesSetTestEverything() throws Exception {
        this.serviceValidateController.setValidationSpecification(new Cas20ProtocolValidationSpecification());
        this.serviceValidateController.setProxyHandler(new Cas20ProxyHandler());
    }

    @Test
    public void verifyEmptyParams() throws Exception {
        assertNotNull(this.serviceValidateController.handleRequestInternal(
                new MockHttpServletRequest(), new MockHttpServletResponse()).getModel().get("code"));
    }

    @Test
    public void verifyValidServiceTicket() throws Exception {
        final AuthenticationResult ctx = CoreAuthenticationTestUtils.getAuthenticationResult(getAuthenticationSystemSupport(), SERVICE);

        final TicketGrantingTicket tId = getCentralAuthenticationService().createTicketGrantingTicket(ctx);
        final ServiceTicket sId = getCentralAuthenticationService().grantServiceTicket(tId.getId(), SERVICE, ctx);

        final MockHttpServletRequest request = new MockHttpServletRequest();
        request.addParameter("service", SERVICE.getId());
        request.addParameter("ticket", sId.getId());

        assertTrue(this.serviceValidateController.handleRequestInternal(request, new MockHttpServletResponse()).getView().toString().contains(SUCCESS));
    }

    @Test
    public void verifyValidServiceTicketInvalidSpec() throws Exception {
        assertFalse(this.serviceValidateController.handleRequestInternal(getHttpServletRequest(),
                new MockHttpServletResponse()).getView().toString().contains(SUCCESS));
    }

    @Test
    public void verifyValidServiceTicketRuntimeExceptionWithSpec() throws Exception {
        this.serviceValidateController.setValidationSpecification(new MockValidationSpecification(false));
        assertFalse(this.serviceValidateController.handleRequestInternal(getHttpServletRequest(),
                new MockHttpServletResponse()).getView().toString().contains(SUCCESS));
    }

    @Test
    public void verifyRenewSpecFailsCorrectly() throws Exception {
        this.serviceValidateController.setValidationSpecification(new Cas20WithoutProxyingValidationSpecification(true));
        assertFalse(this.serviceValidateController.handleRequestInternal(getHttpServletRequest(),
                new MockHttpServletResponse()).getView().toString().contains(SUCCESS));
    }
    
    @Test
    public void verifyInvalidServiceTicket() throws Exception {
        final AuthenticationResult ctx = CoreAuthenticationTestUtils
                .getAuthenticationResult(getAuthenticationSystemSupport(), SERVICE);

        final TicketGrantingTicket tId = getCentralAuthenticationService()
                .createTicketGrantingTicket(ctx);
        final ServiceTicket sId = getCentralAuthenticationService().grantServiceTicket(tId.getId(),
                SERVICE, ctx);

        getCentralAuthenticationService().destroyTicketGrantingTicket(tId.getId());

        final MockHttpServletRequest request = new MockHttpServletRequest();
        request.addParameter("service", SERVICE.getId());
        request.addParameter("ticket", sId.getId());

        assertFalse(this.serviceValidateController.handleRequestInternal(request,
                new MockHttpServletResponse()).getView().toString().contains(SUCCESS));
    }

    @Test
    public void verifyValidServiceTicketWithValidPgtNoProxyHandling() throws Exception {
        final AuthenticationResult ctx = CoreAuthenticationTestUtils.getAuthenticationResult(getAuthenticationSystemSupport(), SERVICE);

        this.serviceValidateController.setProxyHandler(new Cas10ProxyHandler());
        final TicketGrantingTicket tId = getCentralAuthenticationService().createTicketGrantingTicket(ctx);
        final ServiceTicket sId = getCentralAuthenticationService().grantServiceTicket(tId.getId(), SERVICE, ctx);

        final MockHttpServletRequest request = new MockHttpServletRequest();
        request.addParameter("service", SERVICE.getId());
        request.addParameter("ticket", sId.getId());
        request.addParameter("pgtUrl", "https://www.github.com");

        assertTrue(this.serviceValidateController.handleRequestInternal(request, new MockHttpServletResponse()).getView().toString().contains(SUCCESS));
    }

    @Test
    public void verifyValidServiceTicketWithSecurePgtUrl() throws Exception {
        this.serviceValidateController.setProxyHandler(new Cas10ProxyHandler());
        final ModelAndView modelAndView = getModelAndViewUponServiceValidationWithSecurePgtUrl();
        assertTrue(modelAndView.getView().toString().contains(SUCCESS));
    }

    @Test
    public void verifyValidServiceTicketWithInvalidPgt() throws Exception {
        final AuthenticationResult ctx = CoreAuthenticationTestUtils.getAuthenticationResult(getAuthenticationSystemSupport(), SERVICE);

        this.serviceValidateController.setProxyHandler(new Cas10ProxyHandler());
        final TicketGrantingTicket tId = getCentralAuthenticationService().createTicketGrantingTicket(ctx);
        final ServiceTicket sId = getCentralAuthenticationService().grantServiceTicket(tId.getId(), SERVICE, ctx);

        final MockHttpServletRequest request = new MockHttpServletRequest();
        request.addParameter("service", SERVICE.getId());
        request.addParameter("ticket", sId.getId());
        request.addParameter("pgtUrl", "duh");

        final ModelAndView modelAndView = this.serviceValidateController.handleRequestInternal(request, new MockHttpServletResponse());
        assertTrue(modelAndView.getView().toString().contains(SUCCESS));
        assertNull(modelAndView.getModel().get("pgtIou"));
    }

    @Test
    public void verifyValidServiceTicketWithValidPgtAndProxyHandling() throws Exception {
        final AuthenticationResult ctx = CoreAuthenticationTestUtils.getAuthenticationResult(getAuthenticationSystemSupport(), SERVICE);

        final TicketGrantingTicket tId = getCentralAuthenticationService().createTicketGrantingTicket(ctx);
        final ServiceTicket sId = getCentralAuthenticationService().grantServiceTicket(tId.getId(), SERVICE, ctx);

        final MockHttpServletRequest request = new MockHttpServletRequest();
        request.addParameter("service", SERVICE.getId());
        request.addParameter("ticket", sId.getId());
        request.addParameter("pgtUrl", "https://www.github.com");

        final ModelAndView modelAndView = this.serviceValidateController.handleRequestInternal(request, new MockHttpServletResponse());
        assertTrue(modelAndView.getView().toString().contains(SUCCESS));
        assertNotNull(modelAndView.getModel().get("pgtIou"));
    }

    @Test
    public void verifyValidServiceTicketWithValidPgtAndProxyHandlerFailing() throws Exception {
        final AuthenticationResult ctx = CoreAuthenticationTestUtils.getAuthenticationResult(getAuthenticationSystemSupport(), SERVICE);

        final TicketGrantingTicket tId = getCentralAuthenticationService().createTicketGrantingTicket(ctx);
        final ServiceTicket sId = getCentralAuthenticationService().grantServiceTicket(tId.getId(), SERVICE, ctx);

        final MockHttpServletRequest request = new MockHttpServletRequest();
        request.addParameter("service", SERVICE.getId());
        request.addParameter("ticket", sId.getId());
        request.addParameter("pgtUrl", "https://www.github.com");

        this.serviceValidateController.setProxyHandler(new ProxyHandler() {
            @Override
            public String handle(final Credential credential, final TicketGrantingTicket proxyGrantingTicketId) {
                return null;
            }

            @Override
            public boolean canHandle(final Credential credential) {
                return true;
            }
        });

        final ModelAndView modelAndView = this.serviceValidateController.handleRequestInternal(request, new MockHttpServletResponse());
        assertFalse(modelAndView.getView().toString().contains(SUCCESS));
        assertNull(modelAndView.getModel().get("pgtIou"));
    }

    @Test
    public void verifyValidServiceTicketWithDifferentEncodingAndIgnoringCase() throws Exception {
        final String origSvc = "http://www.jasig.org?param=hello+world";
        final Service svc = CoreAuthenticationTestUtils.getService(origSvc);
        final AuthenticationResult ctx = CoreAuthenticationTestUtils.getAuthenticationResult(getAuthenticationSystemSupport(), svc);

        this.serviceValidateController.setProxyHandler(new Cas10ProxyHandler());
        final TicketGrantingTicket tId = getCentralAuthenticationService().createTicketGrantingTicket(ctx);

        final ServiceTicket sId = getCentralAuthenticationService().grantServiceTicket(tId.getId(), svc, ctx);

        final String reqSvc = "http://WWW.JASIG.ORG?PARAM=hello%20world";

        final MockHttpServletRequest request = new MockHttpServletRequest();
        request.addParameter("service", CoreAuthenticationTestUtils.getService(reqSvc).getId());
        request.addParameter("ticket", sId.getId());

        assertTrue(this.serviceValidateController.handleRequestInternal(request, new MockHttpServletResponse()).getView().toString().contains(SUCCESS));
    }

    @Test
    public void verifyValidServiceTicketWithDifferentEncoding() throws Exception {
        final Service svc = CoreAuthenticationTestUtils.getService("http://www.jasig.org?param=hello+world");
        final AuthenticationResult ctx = CoreAuthenticationTestUtils.getAuthenticationResult(getAuthenticationSystemSupport(), svc);

        this.serviceValidateController.setProxyHandler(new Cas10ProxyHandler());
        final TicketGrantingTicket tId = getCentralAuthenticationService().createTicketGrantingTicket(ctx);

        final ServiceTicket sId = getCentralAuthenticationService().grantServiceTicket(tId.getId(), svc, ctx);

        final String reqSvc = "http://www.jasig.org?param=hello%20world";
        final MockHttpServletRequest request = new MockHttpServletRequest();
        request.addParameter("service", CoreAuthenticationTestUtils.getService(reqSvc).getId());
        request.addParameter("ticket", sId.getId());

        assertTrue(this.serviceValidateController.handleRequestInternal(request, new MockHttpServletResponse()).getView().toString().contains(SUCCESS));
    }

    @Test
    public void verifyValidServiceTicketAndPgtUrlMismatch() throws Exception {
        final Service svc = CoreAuthenticationTestUtils.getService("proxyService");
        final AuthenticationResult ctx = CoreAuthenticationTestUtils.getAuthenticationResult(getAuthenticationSystemSupport(), svc);

        final TicketGrantingTicket tId = getCentralAuthenticationService().createTicketGrantingTicket(ctx);

        final ServiceTicket sId = getCentralAuthenticationService().grantServiceTicket(tId.getId(), svc, ctx);

        final MockHttpServletRequest request = new MockHttpServletRequest();
        request.addParameter("service", svc.getId());
        request.addParameter("ticket", sId.getId());
        request.addParameter("pgtUrl", "http://www.github.com");

        final ModelAndView modelAndView = this.serviceValidateController.handleRequestInternal(request, new MockHttpServletResponse());
        assertFalse(modelAndView.getView().toString().contains(SUCCESS));
        assertNull(modelAndView.getModel().get("pgtIou"));
    }

    @Test
    public void verifyValidServiceTicketAndFormatAsJson() throws Exception {
        final Service svc = CoreAuthenticationTestUtils.getService("proxyService");
        final AuthenticationResult ctx = CoreAuthenticationTestUtils.getAuthenticationResult(getAuthenticationSystemSupport(), svc);
        final TicketGrantingTicket tId = getCentralAuthenticationService().createTicketGrantingTicket(ctx);

        final ServiceTicket sId = getCentralAuthenticationService().grantServiceTicket(tId.getId(), svc, ctx);

        final MockHttpServletRequest request = new MockHttpServletRequest();
        request.addParameter("service", svc.getId());
        request.addParameter("ticket", sId.getId());
        request.addParameter("format", ValidationResponseType.JSON.name());

        final ModelAndView modelAndView = this.serviceValidateController.handleRequestInternal(request, new MockHttpServletResponse());
        assertTrue(modelAndView.getView().toString().contains("Json"));
    }

    @Test
    public void verifyValidServiceTicketAndBadFormat() throws Exception {
        final Service svc = CoreAuthenticationTestUtils.getService("proxyService");
        final AuthenticationResult ctx = CoreAuthenticationTestUtils.getAuthenticationResult(getAuthenticationSystemSupport(), svc);

        final TicketGrantingTicket tId = getCentralAuthenticationService().createTicketGrantingTicket(ctx);

        final ServiceTicket sId = getCentralAuthenticationService().grantServiceTicket(tId.getId(), svc, ctx);

        final MockHttpServletRequest request = new MockHttpServletRequest();
        request.addParameter("service", svc.getId());
        request.addParameter("ticket", sId.getId());
        request.addParameter("format", "NOTHING");

        final ModelAndView modelAndView = this.serviceValidateController.handleRequestInternal(request, new MockHttpServletResponse());
<<<<<<< HEAD
        assertTrue(modelAndView.getView().toString().contains("Success"));
=======
        assertFalse(modelAndView.getView().toString().contains(SUCCESS));
>>>>>>> e89612ed
    }

    protected ModelAndView getModelAndViewUponServiceValidationWithSecurePgtUrl() throws Exception {
        final AuthenticationResult ctx = CoreAuthenticationTestUtils.getAuthenticationResult(getAuthenticationSystemSupport(), SERVICE);
        final TicketGrantingTicket tId = getCentralAuthenticationService().createTicketGrantingTicket(ctx);
        final ServiceTicket sId = getCentralAuthenticationService().grantServiceTicket(tId.getId(), SERVICE, ctx);

        final MockHttpServletRequest request = new MockHttpServletRequest();
        request.addParameter("service", SERVICE.getId());
        request.addParameter("ticket", sId.getId());
        request.addParameter("pgtUrl", "https://www.github.com");

        return this.serviceValidateController.handleRequestInternal(request, new MockHttpServletResponse());
    }
}<|MERGE_RESOLUTION|>--- conflicted
+++ resolved
@@ -336,11 +336,7 @@
         request.addParameter("format", "NOTHING");
 
         final ModelAndView modelAndView = this.serviceValidateController.handleRequestInternal(request, new MockHttpServletResponse());
-<<<<<<< HEAD
         assertTrue(modelAndView.getView().toString().contains("Success"));
-=======
-        assertFalse(modelAndView.getView().toString().contains(SUCCESS));
->>>>>>> e89612ed
     }
 
     protected ModelAndView getModelAndViewUponServiceValidationWithSecurePgtUrl() throws Exception {
