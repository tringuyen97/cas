--- conflicted
+++ resolved
@@ -57,20 +57,11 @@
             return false;
         }
 
-<<<<<<< HEAD
         final var clientId = context.getRequestParameter(OAuth20Constants.CLIENT_ID);
         final var registeredService = getRegisteredServiceByClientId(clientId);
-        final var service = webApplicationServiceServiceFactory.createService(registeredService.getServiceId());
-        final var audit = AuditableContext.builder()
-=======
-        final String clientId = context.getRequestParameter(OAuth20Constants.CLIENT_ID);
-        final OAuthRegisteredService registeredService = getRegisteredServiceByClientId(clientId);
         if (registeredService == null) {
             throw new UnauthorizedServiceException(UnauthorizedServiceException.CODE_UNAUTHZ_SERVICE, "Service unauthorized");
         }
-        final WebApplicationService service = webApplicationServiceServiceFactory.createService(registeredService.getServiceId());
-        final AuditableContext audit = AuditableContext.builder()
->>>>>>> 2ce970c9
             .service(service)
             .registeredService(registeredService)
             .build();
@@ -95,12 +86,7 @@
 
     @Override
     public boolean supports(final J2EContext context) {
-<<<<<<< HEAD
         final var grantType = context.getRequestParameter(OAuth20Constants.GRANT_TYPE);
-        return OAuth20Utils.isGrantType(grantType, OAuth20GrantTypes.PASSWORD);
-=======
-        final String grantType = context.getRequestParameter(OAuth20Constants.GRANT_TYPE);
         return OAuth20Utils.isGrantType(grantType, OAuth20GrantTypes.REFRESH_TOKEN);
->>>>>>> 2ce970c9
     }
 }