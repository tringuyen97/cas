package org.apereo.cas.memcached.kryo;

import com.esotericsoftware.kryo.KryoException;
import lombok.extern.slf4j.Slf4j;
import org.apereo.cas.authentication.AcceptUsersAuthenticationHandler;
import org.apereo.cas.authentication.AuthenticationBuilder;
import org.apereo.cas.authentication.BasicCredentialMetaData;
import org.apereo.cas.authentication.Credential;
import org.apereo.cas.authentication.DefaultAuthenticationBuilder;
import org.apereo.cas.authentication.DefaultAuthenticationHandlerExecutionResult;
import org.apereo.cas.authentication.UsernamePasswordCredential;
import org.apereo.cas.authentication.principal.DefaultPrincipalFactory;
import org.apereo.cas.mock.MockServiceTicket;
import org.apereo.cas.mock.MockTicketGrantingTicket;
import org.apereo.cas.services.RegisteredService;
import org.apereo.cas.services.RegisteredServiceTestUtils;
import org.apereo.cas.ticket.ServiceTicket;
import org.apereo.cas.ticket.TicketGrantingTicket;
import org.apereo.cas.ticket.TicketGrantingTicketImpl;
import org.apereo.cas.ticket.support.MultiTimeUseOrTimeoutExpirationPolicy;
import org.apereo.cas.ticket.support.NeverExpiresExpirationPolicy;
import org.junit.Test;
import org.junit.runner.RunWith;
import org.junit.runners.JUnit4;

import javax.security.auth.login.AccountNotFoundException;
import java.time.ZonedDateTime;
import java.util.ArrayList;
import java.util.Collection;
import java.util.Collections;
import java.util.HashMap;
import java.util.HashSet;
import java.util.LinkedHashMap;
import java.util.List;
import java.util.Map;
import java.util.Set;

import static org.junit.Assert.*;

/**
 * Unit test for {@link CasKryoTranscoder} class.
 *
 * @author Marvin S. Addison
 * @since 3.0.0
 */
@RunWith(JUnit4.class)
@Slf4j
public class CasKryoTranscoderTests {
    private static final String ST_ID = "ST-1234567890ABCDEFGHIJKLMNOPQRSTUVWXYZ01234567890ABCDEFGHIJK";
    private static final String TGT_ID = "TGT-1234567890ABCDEFGHIJKLMNOPQRSTUVWXYZ01234567890ABCDEFGHIJK-cas1";

    private static final String USERNAME = "handymanbob";
    private static final String PASSWORD = "foo";
    private static final String NICKNAME_KEY = "nickname";
    private static final String NICKNAME_VALUE = "bob";

    private final CasKryoTranscoder transcoder;

    private final Map<String, Object> principalAttributes;

    /**
     * Class for testing Kryo unregistered class handling.
     */
    private static class UnregisteredServiceTicketExpirationPolicy extends MultiTimeUseOrTimeoutExpirationPolicy {
        private static final long serialVersionUID = -1704993954986738308L;

        /**
         * Instantiates a new Service ticket expiration policy.
         *
         * @param numberOfUses        the number of uses
         * @param timeToKillInSeconds the time to kill in seconds
         */
        UnregisteredServiceTicketExpirationPolicy(final int numberOfUses, final long timeToKillInSeconds) {
            super(numberOfUses, timeToKillInSeconds);
        }
    }

    public CasKryoTranscoderTests() {
        final Collection<Class> classesToRegister = new ArrayList<>();
        classesToRegister.add(MockServiceTicket.class);
        classesToRegister.add(MockTicketGrantingTicket.class);
        this.transcoder = new CasKryoTranscoder(new CasKryoPool(classesToRegister));
        this.principalAttributes = new HashMap<>();
        this.principalAttributes.put(NICKNAME_KEY, NICKNAME_VALUE);
    }

    @Test
    public void verifyEncodeDecodeTGTImpl() {
        final Credential userPassCredential = new UsernamePasswordCredential(USERNAME, PASSWORD);
        final AuthenticationBuilder bldr = new DefaultAuthenticationBuilder(new DefaultPrincipalFactory()
            .createPrincipal("user", new HashMap<>(this.principalAttributes)));
        bldr.setAttributes(new HashMap<>(this.principalAttributes));
        bldr.setAuthenticationDate(ZonedDateTime.now());
        bldr.addCredential(new BasicCredentialMetaData(userPassCredential));
        bldr.addFailure("error", new AccountNotFoundException());
        bldr.addSuccess("authn", new DefaultAuthenticationHandlerExecutionResult(
            new AcceptUsersAuthenticationHandler(""),
            new BasicCredentialMetaData(userPassCredential)));

        final TicketGrantingTicket expectedTGT = new TicketGrantingTicketImpl(TGT_ID,
            RegisteredServiceTestUtils.getService(),
            null, bldr.build(),
            new NeverExpiresExpirationPolicy());

<<<<<<< HEAD
        final var ticket = expectedTGT.grantServiceTicket(ST_ID,
                RegisteredServiceTestUtils.getService(),
                new NeverExpiresExpirationPolicy(), false, true);
        var result = transcoder.encode(expectedTGT);
        final var resultTicket = (TicketGrantingTicket) transcoder.decode(result);
=======
        final ServiceTicket ticket = expectedTGT.grantServiceTicket(ST_ID,
            RegisteredServiceTestUtils.getService(),
            new NeverExpiresExpirationPolicy(), false, true);
        CachedData result = transcoder.encode(expectedTGT);
        final TicketGrantingTicket resultTicket = (TicketGrantingTicket) transcoder.decode(result);
>>>>>>> 8ab8154f

        assertEquals(expectedTGT, resultTicket);
        result = transcoder.encode(ticket);
        var resultStTicket = (ServiceTicket) transcoder.decode(result);
        assertEquals(ticket, resultStTicket);
        resultStTicket = (ServiceTicket) transcoder.decode(result);
        assertEquals(ticket, resultStTicket);
    }

    @Test
    public void verifyEncodeDecode() {
        final TicketGrantingTicket tgt = new MockTicketGrantingTicket(USERNAME);
        final ServiceTicket expectedST = new MockServiceTicket(ST_ID, RegisteredServiceTestUtils.getService(), tgt);
        assertEquals(expectedST, transcoder.decode(transcoder.encode(expectedST)));

        final TicketGrantingTicket expectedTGT = new MockTicketGrantingTicket(USERNAME);
        expectedTGT.grantServiceTicket(ST_ID, null, null, false, true);
        final var result = transcoder.encode(expectedTGT);
        assertEquals(expectedTGT, transcoder.decode(result));
        assertEquals(expectedTGT, transcoder.decode(result));

        internalProxyTest("http://localhost");
        internalProxyTest("https://localhost:8080/path/file.html?p1=v1&p2=v2#fragment");
    }

    private void internalProxyTest(final String proxyUrl) {
        final TicketGrantingTicket expectedTGT = new MockTicketGrantingTicket(USERNAME);
        expectedTGT.grantServiceTicket(ST_ID, null, null, false, true);
        final var result = transcoder.encode(expectedTGT);
        assertEquals(expectedTGT, transcoder.decode(result));
        assertEquals(expectedTGT, transcoder.decode(result));
    }

    @Test
    public void verifyEncodeDecodeTGTWithUnmodifiableMap() {
        final Credential userPassCredential = new UsernamePasswordCredential(USERNAME, PASSWORD);
        final TicketGrantingTicket expectedTGT =
            new MockTicketGrantingTicket(TGT_ID, userPassCredential, new HashMap<>(this.principalAttributes));
        expectedTGT.grantServiceTicket(ST_ID, null, null, false, true);
        final var result = transcoder.encode(expectedTGT);
        assertEquals(expectedTGT, transcoder.decode(result));
        assertEquals(expectedTGT, transcoder.decode(result));
    }

    @Test
    public void verifyEncodeDecodeTGTWithUnmodifiableList() {
        final Credential userPassCredential = new UsernamePasswordCredential(USERNAME, PASSWORD);
        final List<String> values = new ArrayList<>();
        values.add(NICKNAME_VALUE);
        final Map<String, Object> newAttributes = new HashMap<>();
        newAttributes.put(NICKNAME_KEY, new ArrayList<>(values));
        final TicketGrantingTicket expectedTGT = new MockTicketGrantingTicket(TGT_ID, userPassCredential, newAttributes);
        expectedTGT.grantServiceTicket(ST_ID, null, null, false, true);
        final var result = transcoder.encode(expectedTGT);
        assertEquals(expectedTGT, transcoder.decode(result));
        assertEquals(expectedTGT, transcoder.decode(result));
    }

    @Test
    public void verifyEncodeDecodeTGTWithLinkedHashMap() {
        final Credential userPassCredential = new UsernamePasswordCredential(USERNAME, PASSWORD);
        final TicketGrantingTicket expectedTGT =
            new MockTicketGrantingTicket(TGT_ID, userPassCredential, new LinkedHashMap<>(this.principalAttributes));
        expectedTGT.grantServiceTicket(ST_ID, null, null, false, true);
        final var result = transcoder.encode(expectedTGT);
        assertEquals(expectedTGT, transcoder.decode(result));
        assertEquals(expectedTGT, transcoder.decode(result));
    }

    @Test
    public void verifyEncodeDecodeTGTWithListOrderedMap() {
        final Credential userPassCredential = new UsernamePasswordCredential(USERNAME, PASSWORD);
        final TicketGrantingTicket expectedTGT =
            new MockTicketGrantingTicket(TGT_ID, userPassCredential, this.principalAttributes);
        expectedTGT.grantServiceTicket(ST_ID, null, null, false, true);
        final var result = transcoder.encode(expectedTGT);
        assertEquals(expectedTGT, transcoder.decode(result));
        assertEquals(expectedTGT, transcoder.decode(result));
    }

    @Test
    public void verifyEncodeDecodeTGTWithUnmodifiableSet() {
        final Map<String, Object> newAttributes = new HashMap<>();
        final Set<String> values = new HashSet<>();
        values.add(NICKNAME_VALUE);
        //CHECKSTYLE:OFF
        newAttributes.put(NICKNAME_KEY, Collections.unmodifiableSet(values));
        //CHECKSTYLE:ON
        final Credential userPassCredential = new UsernamePasswordCredential(USERNAME, PASSWORD);
        final TicketGrantingTicket expectedTGT = new MockTicketGrantingTicket(TGT_ID, userPassCredential, newAttributes);
        expectedTGT.grantServiceTicket(ST_ID, null, null, false, true);
        final var result = transcoder.encode(expectedTGT);
        assertEquals(expectedTGT, transcoder.decode(result));
        assertEquals(expectedTGT, transcoder.decode(result));
    }

    @Test
    public void verifyEncodeDecodeTGTWithSingleton() {
        final Map<String, Object> newAttributes = new HashMap<>();
        newAttributes.put(NICKNAME_KEY, Collections.singleton(NICKNAME_VALUE));
        final Credential userPassCredential = new UsernamePasswordCredential(USERNAME, PASSWORD);
        final TicketGrantingTicket expectedTGT = new MockTicketGrantingTicket(TGT_ID, userPassCredential, newAttributes);
        expectedTGT.grantServiceTicket(ST_ID, null, null, false, true);
        final var result = transcoder.encode(expectedTGT);
        assertEquals(expectedTGT, transcoder.decode(result));
        assertEquals(expectedTGT, transcoder.decode(result));
    }

    @Test
    public void verifyEncodeDecodeTGTWithSingletonMap() {
        final Map<String, Object> newAttributes = Collections.singletonMap(NICKNAME_KEY, NICKNAME_VALUE);
        final Credential userPassCredential = new UsernamePasswordCredential(USERNAME, PASSWORD);
        final TicketGrantingTicket expectedTGT = new MockTicketGrantingTicket(TGT_ID, userPassCredential, newAttributes);
        expectedTGT.grantServiceTicket(ST_ID, null, null, false, true);
        final var result = transcoder.encode(expectedTGT);
        assertEquals(expectedTGT, transcoder.decode(result));
        assertEquals(expectedTGT, transcoder.decode(result));
    }

    @Test
    public void verifyEncodeDecodeRegisteredService() {
        final RegisteredService service = RegisteredServiceTestUtils.getRegisteredService("helloworld");
        final var result = transcoder.encode(service);
        assertEquals(service, transcoder.decode(result));
        assertEquals(service, transcoder.decode(result));
    }

    @Test
    public void verifySTWithServiceTicketExpirationPolicy() {
        // ServiceTicketExpirationPolicy is not registered with Kryo...
        transcoder.getKryo().getClassResolver().reset();
        final TicketGrantingTicket tgt = new MockTicketGrantingTicket(USERNAME);
<<<<<<< HEAD
        final var expectedST = new MockServiceTicket(ST_ID, RegisteredServiceTestUtils.getService(), tgt);
        final var step
                = new MultiTimeUseOrTimeoutExpirationPolicy.ServiceTicketExpirationPolicy(1, 600);
=======
        final MockServiceTicket expectedST = new MockServiceTicket(ST_ID, RegisteredServiceTestUtils.getService(), tgt);
        final MultiTimeUseOrTimeoutExpirationPolicy.ServiceTicketExpirationPolicy step
            = new MultiTimeUseOrTimeoutExpirationPolicy.ServiceTicketExpirationPolicy(1, 600);
>>>>>>> 8ab8154f
        expectedST.setExpiration(step);
        final var result = transcoder.encode(expectedST);
        assertEquals(expectedST, transcoder.decode(result));
        // Test it a second time - Ensure there's no problem with subsequent de-serializations.
        assertEquals(expectedST, transcoder.decode(result));
    }

    @Test
    public void verifyEncodeDecodeNonRegisteredClass() {
        final TicketGrantingTicket tgt = new MockTicketGrantingTicket(USERNAME);
        final var expectedST = new MockServiceTicket(ST_ID, RegisteredServiceTestUtils.getService(), tgt);

        // This class is not registered with Kryo
        final var step = new UnregisteredServiceTicketExpirationPolicy(1, 600);
        expectedST.setExpiration(step);
        try {
            transcoder.encode(expectedST);
            throw new AssertionError("Unregistered class is not allowed by Kryo");
        } catch (final KryoException e) {
            LOGGER.trace(e.getMessage(), e);
        } catch (final Exception e) {
            throw new AssertionError("Unexpected exception due to not resetting Kryo between de-serializations with unregistered class.");
        }
    }
}<|MERGE_RESOLUTION|>--- conflicted
+++ resolved
@@ -102,19 +102,11 @@
             null, bldr.build(),
             new NeverExpiresExpirationPolicy());
 
-<<<<<<< HEAD
         final var ticket = expectedTGT.grantServiceTicket(ST_ID,
-                RegisteredServiceTestUtils.getService(),
-                new NeverExpiresExpirationPolicy(), false, true);
+            RegisteredServiceTestUtils.getService(),
+            new NeverExpiresExpirationPolicy(), false, true);
         var result = transcoder.encode(expectedTGT);
         final var resultTicket = (TicketGrantingTicket) transcoder.decode(result);
-=======
-        final ServiceTicket ticket = expectedTGT.grantServiceTicket(ST_ID,
-            RegisteredServiceTestUtils.getService(),
-            new NeverExpiresExpirationPolicy(), false, true);
-        CachedData result = transcoder.encode(expectedTGT);
-        final TicketGrantingTicket resultTicket = (TicketGrantingTicket) transcoder.decode(result);
->>>>>>> 8ab8154f
 
         assertEquals(expectedTGT, resultTicket);
         result = transcoder.encode(ticket);
@@ -247,15 +239,9 @@
         // ServiceTicketExpirationPolicy is not registered with Kryo...
         transcoder.getKryo().getClassResolver().reset();
         final TicketGrantingTicket tgt = new MockTicketGrantingTicket(USERNAME);
-<<<<<<< HEAD
         final var expectedST = new MockServiceTicket(ST_ID, RegisteredServiceTestUtils.getService(), tgt);
         final var step
-                = new MultiTimeUseOrTimeoutExpirationPolicy.ServiceTicketExpirationPolicy(1, 600);
-=======
-        final MockServiceTicket expectedST = new MockServiceTicket(ST_ID, RegisteredServiceTestUtils.getService(), tgt);
-        final MultiTimeUseOrTimeoutExpirationPolicy.ServiceTicketExpirationPolicy step
             = new MultiTimeUseOrTimeoutExpirationPolicy.ServiceTicketExpirationPolicy(1, 600);
->>>>>>> 8ab8154f
         expectedST.setExpiration(step);
         final var result = transcoder.encode(expectedST);
         assertEquals(expectedST, transcoder.decode(result));
