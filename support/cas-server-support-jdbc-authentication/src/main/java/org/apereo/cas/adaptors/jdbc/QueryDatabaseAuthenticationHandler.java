--- conflicted
+++ resolved
@@ -76,17 +76,6 @@
                 || (StringUtils.isBlank(originalPassword) && !StringUtils.equals(password, dbPassword))) {
                 throw new FailedLoginException("Password does not match value on record.");
             }
-<<<<<<< HEAD
-            if (StringUtils.isNotBlank(this.fieldDisabled)) {
-                final var dbDisabled = dbFields.get(this.fieldDisabled);
-                if (dbDisabled != null && (Boolean.TRUE.equals(BooleanUtils.toBoolean(dbDisabled.toString())) || dbDisabled.equals(Integer.valueOf(1)))) {
-                    throw new AccountDisabledException("Account has been disabled");
-                }
-            }
-            if (StringUtils.isNotBlank(this.fieldExpired)) {
-                final var dbExpired = dbFields.get(this.fieldExpired);
-                if (dbExpired != null && (Boolean.TRUE.equals(BooleanUtils.toBoolean(dbExpired.toString())) || dbExpired.equals(1))) {
-=======
 
             if (StringUtils.isNotBlank(this.fieldDisabled) && dbFields.containsKey(this.fieldDisabled)) {
                 final String dbDisabled = dbFields.get(this.fieldDisabled).toString();
@@ -97,7 +86,6 @@
             if (StringUtils.isNotBlank(this.fieldExpired) && dbFields.containsKey(this.fieldExpired)) {
                 final String dbExpired = dbFields.get(this.fieldExpired).toString();
                 if (BooleanUtils.toBoolean(dbExpired) || "1".equals(dbExpired)) {
->>>>>>> 7fcd5d62
                     throw new AccountPasswordMustChangeException("Password has expired");
                 }
             }
