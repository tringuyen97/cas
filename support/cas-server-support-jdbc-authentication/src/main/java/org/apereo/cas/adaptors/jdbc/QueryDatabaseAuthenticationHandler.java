package org.apereo.cas.adaptors.jdbc;

import lombok.extern.slf4j.Slf4j;
import org.apache.commons.lang3.BooleanUtils;
import org.apache.commons.lang3.StringUtils;
import org.apache.commons.lang3.math.NumberUtils;
import org.apereo.cas.authentication.AuthenticationHandlerExecutionResult;
import org.apereo.cas.authentication.PreventedException;
import org.apereo.cas.authentication.UsernamePasswordCredential;
import org.apereo.cas.authentication.exceptions.AccountDisabledException;
import org.apereo.cas.authentication.exceptions.AccountPasswordMustChangeException;
import org.apereo.cas.authentication.principal.PrincipalFactory;
import org.apereo.cas.services.ServicesManager;
import org.apereo.cas.util.CollectionUtils;
import org.springframework.dao.DataAccessException;
import org.springframework.dao.IncorrectResultSizeDataAccessException;

import javax.security.auth.login.AccountNotFoundException;
import javax.security.auth.login.FailedLoginException;
import javax.sql.DataSource;
import java.security.GeneralSecurityException;
import java.util.ArrayList;
import java.util.Collection;
import java.util.LinkedHashMap;
import java.util.Map;

/**
 * Class that if provided a query that returns a password (parameter of query
 * must be username) will compare that password to a translated version of the
 * password provided by the user. If they match, then authentication succeeds.
 * Default password translator is plaintext translator.
 *
 * @author Scott Battaglia
 * @author Dmitriy Kopylenko
 * @author Marvin S. Addison
 * @since 3.0.0
 */
@Slf4j
public class QueryDatabaseAuthenticationHandler extends AbstractJdbcUsernamePasswordAuthenticationHandler {

    private final String sql;
    private final String fieldPassword;
    private final String fieldExpired;
    private final String fieldDisabled;
    private final Map<String, Object> principalAttributeMap;

    public QueryDatabaseAuthenticationHandler(final String name, final ServicesManager servicesManager,
                                              final PrincipalFactory principalFactory,
                                              final Integer order, final DataSource dataSource, final String sql,
                                              final String fieldPassword, final String fieldExpired, final String fieldDisabled,
                                              final Map<String, Object> attributes) {
        super(name, servicesManager, principalFactory, order, dataSource);
        this.sql = sql;
        this.fieldPassword = fieldPassword;
        this.fieldExpired = fieldExpired;
        this.fieldDisabled = fieldDisabled;
        this.principalAttributeMap = attributes;

        if (StringUtils.isBlank(this.fieldPassword)) {
            LOGGER.warn("When the password field is left undefined, CAS will skip comparing database and user passwords for equality "
                + ", (specially if the query results do not contain the password field),"
                + "and will instead only rely on a successful query execution with returned results in order to verify credentials");
        }
    }

    @Override
    protected AuthenticationHandlerExecutionResult authenticateUsernamePasswordInternal(final UsernamePasswordCredential credential,
                                                                                        final String originalPassword)
        throws GeneralSecurityException, PreventedException {
        if (StringUtils.isBlank(this.sql) || getJdbcTemplate() == null) {
            throw new GeneralSecurityException("Authentication handler is not configured correctly. "
                + "No SQL statement or JDBC template is found.");
        }

        final Map<String, Object> attributes = new LinkedHashMap<>(this.principalAttributeMap.size());
        final var username = credential.getUsername();
        final var password = credential.getPassword();
        try {
            final var dbFields = query(credential);
            if (dbFields.containsKey(this.fieldPassword)) {
                final var dbPassword = (String) dbFields.get(this.fieldPassword);
                if ((StringUtils.isNotBlank(originalPassword) && !matches(originalPassword, dbPassword))
                    || (StringUtils.isBlank(originalPassword) && !StringUtils.equals(password, dbPassword))) {
                    throw new FailedLoginException("Password does not match value on record.");
                }
            } else {
                LOGGER.debug("Password field is not found in the query results. Checking for result count...");
<<<<<<< HEAD
                if (dbFields.containsKey("total")) {
                    final var count = (long) dbFields.get("total");
                    if (count != 1) {
                        throw new FailedLoginException("No records found for user " + username);
                    }
                } else {
=======
                if (!dbFields.containsKey("total")) {
>>>>>>> 34ba7beb
                    throw new FailedLoginException("Missing field 'total' from the query results for " + username);
                }

                final Object count = dbFields.get("total");
                if (count == null || !NumberUtils.isCreatable(count.toString())) {
                    throw new FailedLoginException("Missing field value 'total' from the query results for " + username + " or value not parseable as a number");
                }

                final Number number = NumberUtils.createNumber(count.toString());
                if (number.longValue() != 1) {
                    throw new FailedLoginException("No records found for user " + username);
                }
            }

            if (StringUtils.isNotBlank(this.fieldDisabled) && dbFields.containsKey(this.fieldDisabled)) {
                final var dbDisabled = dbFields.get(this.fieldDisabled).toString();
                if (BooleanUtils.toBoolean(dbDisabled) || "1".equals(dbDisabled)) {
                    throw new AccountDisabledException("Account has been disabled");
                }
            }
            if (StringUtils.isNotBlank(this.fieldExpired) && dbFields.containsKey(this.fieldExpired)) {
                final var dbExpired = dbFields.get(this.fieldExpired).toString();
                if (BooleanUtils.toBoolean(dbExpired) || "1".equals(dbExpired)) {
                    throw new AccountPasswordMustChangeException("Password has expired");
                }
            }
            collectPrincipalAttributes(attributes, dbFields);
        } catch (final IncorrectResultSizeDataAccessException e) {
            if (e.getActualSize() == 0) {
                throw new AccountNotFoundException(username + " not found with SQL query");
            }
            throw new FailedLoginException("Multiple records found for " + username);
        } catch (final DataAccessException e) {
            throw new PreventedException("SQL exception while executing query for " + username, e);
        }
        final var principal = this.principalFactory.createPrincipal(username, attributes);
        return createHandlerResult(credential, principal, new ArrayList<>(0));
    }

    private Map<String, Object> query(final UsernamePasswordCredential credential) {
        if (this.sql.contains("?")) {
            return getJdbcTemplate().queryForMap(this.sql, credential.getUsername());
        }
        final Map parameters = new LinkedHashMap();
        parameters.put("username", credential.getUsername());
        parameters.put("password", credential.getPassword());
        return getNamedJdbcTemplate().queryForMap(this.sql, parameters);
    }

    private void collectPrincipalAttributes(final Map<String, Object> attributes, final Map<String, Object> dbFields) {
        this.principalAttributeMap.forEach((key, names) -> {
            final var attribute = dbFields.get(key);
            if (attribute != null) {
                LOGGER.debug("Found attribute [{}] from the query results", key);
                final var attributeNames = (Collection<String>) names;
                attributeNames.forEach(s -> {
                    LOGGER.debug("Principal attribute [{}] is virtually remapped/renamed to [{}]", key, s);
                    attributes.put(s, CollectionUtils.wrap(attribute.toString()));
                });
            } else {
                LOGGER.warn("Requested attribute [{}] could not be found in the query results", key);
            }
        });
    }
}<|MERGE_RESOLUTION|>--- conflicted
+++ resolved
@@ -85,16 +85,7 @@
                 }
             } else {
                 LOGGER.debug("Password field is not found in the query results. Checking for result count...");
-<<<<<<< HEAD
-                if (dbFields.containsKey("total")) {
-                    final var count = (long) dbFields.get("total");
-                    if (count != 1) {
-                        throw new FailedLoginException("No records found for user " + username);
-                    }
-                } else {
-=======
                 if (!dbFields.containsKey("total")) {
->>>>>>> 34ba7beb
                     throw new FailedLoginException("Missing field 'total' from the query results for " + username);
                 }
 
