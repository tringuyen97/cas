package org.apereo.cas.oidc.jwks;

import com.github.benmanes.caffeine.cache.CacheLoader;
import lombok.extern.slf4j.Slf4j;
import org.apache.commons.io.IOUtils;
import org.apache.commons.lang3.StringUtils;
import org.apereo.cas.services.OidcRegisteredService;
import org.jose4j.jwk.JsonWebKeySet;
import org.jose4j.jwk.RsaJsonWebKey;
import org.springframework.beans.factory.annotation.Autowired;
import org.springframework.core.io.Resource;
import org.springframework.core.io.ResourceLoader;

import java.nio.charset.StandardCharsets;
import java.util.Optional;

/**
 * This is {@link OidcServiceJsonWebKeystoreCacheLoader}.
 *
 * @author Misagh Moayyed
 * @since 5.1.0
 */
@Slf4j
public class OidcServiceJsonWebKeystoreCacheLoader implements CacheLoader<OidcRegisteredService, Optional<RsaJsonWebKey>> {

    @Autowired
    private ResourceLoader resourceLoader;

    @Override
<<<<<<< HEAD
    public Optional<RsaJsonWebKey> load(final OidcRegisteredService svc) throws Exception {
        final var jwks = buildJsonWebKeySet(svc);
        if (!jwks.isPresent() || jwks.get().getJsonWebKeys().isEmpty()) {
            return Optional.empty();
        }
        final var key = getJsonSigningWebKeyFromJwks(jwks.get());
=======
    public Optional<RsaJsonWebKey> load(final OidcRegisteredService svc) {
        final Optional<JsonWebKeySet> jwks = buildJsonWebKeySet(svc);
        if (!jwks.isPresent() || jwks.get().getJsonWebKeys().isEmpty()) {
            return Optional.empty();
        }
        final RsaJsonWebKey key = getJsonWebKeyFromJwks(jwks.get());
>>>>>>> 7fcd5d62
        if (key == null) {
            return Optional.empty();
        }
        return Optional.of(key);
    }

    private static RsaJsonWebKey getJsonWebKeyFromJwks(final JsonWebKeySet jwks) {
        if (jwks.getJsonWebKeys().isEmpty()) {
            LOGGER.warn("No JSON web keys are available in the keystore");
            return null;
        }

        final var key = (RsaJsonWebKey) jwks.getJsonWebKeys().get(0);
        if (StringUtils.isBlank(key.getAlgorithm())) {
            LOGGER.warn("Located JSON web key [{}] has no algorithm defined", key);
        }
        if (StringUtils.isBlank(key.getKeyId())) {
            LOGGER.warn("Located JSON web key [{}] has no key id defined", key);
        }

        if (key.getPublicKey() == null) {
            LOGGER.warn("Located JSON web key [{}] has no public key", key);
            return null;
        }
        return key;
    }

    private Optional<JsonWebKeySet> buildJsonWebKeySet(final OidcRegisteredService service) {
        try {
            LOGGER.debug("Loading JSON web key from [{}]", service.getJwks());
            final var resource = this.resourceLoader.getResource(service.getJwks());
            final var jsonWebKeySet = buildJsonWebKeySet(resource);

            if (jsonWebKeySet == null || jsonWebKeySet.getJsonWebKeys().isEmpty()) {
                LOGGER.warn("No JSON web keys could be found for [{}]", service);
                return Optional.empty();
            }

            final var badKeysCount = jsonWebKeySet.getJsonWebKeys().stream().filter(k ->
                    StringUtils.isBlank(k.getAlgorithm())
                            && StringUtils.isBlank(k.getKeyId())
                            && StringUtils.isBlank(k.getKeyType())).count();

            if (badKeysCount == jsonWebKeySet.getJsonWebKeys().size()) {
                LOGGER.warn("No valid JSON web keys could be found for [{}]", service);
                return Optional.empty();
            }

<<<<<<< HEAD
            final var webKey = getJsonSigningWebKeyFromJwks(jsonWebKeySet);
=======
            final RsaJsonWebKey webKey = getJsonWebKeyFromJwks(jsonWebKeySet);
>>>>>>> 7fcd5d62
            if (webKey.getPublicKey() == null) {
                LOGGER.warn("JSON web key retrieved [{}] has no associated public key", webKey.getKeyId());
                return Optional.empty();
            }
            return Optional.of(jsonWebKeySet);

        } catch (final Exception e) {
            LOGGER.error(e.getMessage(), e);
        }

        return Optional.empty();
    }

    private static JsonWebKeySet buildJsonWebKeySet(final Resource resource) throws Exception {
        LOGGER.debug("Loading JSON web key from [{}]", resource);
        final var json = IOUtils.toString(resource.getInputStream(), StandardCharsets.UTF_8);
        LOGGER.debug("Retrieved JSON web key from [{}] as [{}]", resource, json);
        return buildJsonWebKeySet(json);
    }

    private static JsonWebKeySet buildJsonWebKeySet(final String json) throws Exception {
<<<<<<< HEAD
        final var jsonWebKeySet = new JsonWebKeySet(json);
        final var webKey = getJsonSigningWebKeyFromJwks(jsonWebKeySet);
=======
        final JsonWebKeySet jsonWebKeySet = new JsonWebKeySet(json);
        final RsaJsonWebKey webKey = getJsonWebKeyFromJwks(jsonWebKeySet);
>>>>>>> 7fcd5d62
        if (webKey == null || webKey.getPublicKey() == null) {
            LOGGER.warn("JSON web key retrieved [{}] is not found or has no associated public key", webKey);
            return null;
        }
        return jsonWebKeySet;
    }
}<|MERGE_RESOLUTION|>--- conflicted
+++ resolved
@@ -27,21 +27,12 @@
     private ResourceLoader resourceLoader;
 
     @Override
-<<<<<<< HEAD
-    public Optional<RsaJsonWebKey> load(final OidcRegisteredService svc) throws Exception {
+    public Optional<RsaJsonWebKey> load(final OidcRegisteredService svc) {
         final var jwks = buildJsonWebKeySet(svc);
         if (!jwks.isPresent() || jwks.get().getJsonWebKeys().isEmpty()) {
             return Optional.empty();
         }
-        final var key = getJsonSigningWebKeyFromJwks(jwks.get());
-=======
-    public Optional<RsaJsonWebKey> load(final OidcRegisteredService svc) {
-        final Optional<JsonWebKeySet> jwks = buildJsonWebKeySet(svc);
-        if (!jwks.isPresent() || jwks.get().getJsonWebKeys().isEmpty()) {
-            return Optional.empty();
-        }
         final RsaJsonWebKey key = getJsonWebKeyFromJwks(jwks.get());
->>>>>>> 7fcd5d62
         if (key == null) {
             return Optional.empty();
         }
@@ -90,11 +81,7 @@
                 return Optional.empty();
             }
 
-<<<<<<< HEAD
-            final var webKey = getJsonSigningWebKeyFromJwks(jsonWebKeySet);
-=======
             final RsaJsonWebKey webKey = getJsonWebKeyFromJwks(jsonWebKeySet);
->>>>>>> 7fcd5d62
             if (webKey.getPublicKey() == null) {
                 LOGGER.warn("JSON web key retrieved [{}] has no associated public key", webKey.getKeyId());
                 return Optional.empty();
@@ -116,13 +103,8 @@
     }
 
     private static JsonWebKeySet buildJsonWebKeySet(final String json) throws Exception {
-<<<<<<< HEAD
         final var jsonWebKeySet = new JsonWebKeySet(json);
-        final var webKey = getJsonSigningWebKeyFromJwks(jsonWebKeySet);
-=======
-        final JsonWebKeySet jsonWebKeySet = new JsonWebKeySet(json);
         final RsaJsonWebKey webKey = getJsonWebKeyFromJwks(jsonWebKeySet);
->>>>>>> 7fcd5d62
         if (webKey == null || webKey.getPublicKey() == null) {
             LOGGER.warn("JSON web key retrieved [{}] is not found or has no associated public key", webKey);
             return null;
