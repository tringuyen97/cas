--- conflicted
+++ resolved
@@ -29,13 +29,8 @@
 
     @Override
     protected Event doExecute(final RequestContext context) {
-<<<<<<< HEAD
         final var ticketGrantingTicketId = WebUtils.getTicketGrantingTicketId(context);
-        final var ticketGrantingTicketValueFromCookie = (String) context.getFlowScope().get(WebUtils.PARAMETER_TICKET_GRANTING_TICKET_ID);
-=======
-        final String ticketGrantingTicketId = WebUtils.getTicketGrantingTicketId(context);
         final String ticketGrantingTicketValueFromCookie = WebUtils.getTicketGrantingTicketIdFrom(context.getFlowScope());
->>>>>>> cb3b87f4
 
         if (StringUtils.isBlank(ticketGrantingTicketId)) {
             LOGGER.debug("No ticket-granting ticket is found in the context.");
