package org.apereo.cas.web;

import lombok.RequiredArgsConstructor;
import lombok.extern.slf4j.Slf4j;
import org.apache.commons.lang3.StringUtils;
import org.apereo.cas.CasProtocolConstants;
import org.apereo.cas.authentication.AuthenticationServiceSelectionPlan;
import org.apereo.cas.authentication.principal.Service;
import org.apereo.cas.authentication.principal.ServiceFactory;
import org.apereo.cas.authentication.principal.WebApplicationService;
import org.apereo.cas.services.UnauthorizedServiceException;
import org.apereo.cas.ticket.TicketFactory;
import org.apereo.cas.ticket.TransientSessionTicket;
import org.apereo.cas.ticket.TransientSessionTicketFactory;
import org.apereo.cas.ticket.Ticket;
import org.apereo.cas.ticket.registry.TicketRegistry;
import org.apereo.cas.util.CollectionUtils;
import org.pac4j.cas.client.CasClient;
import org.pac4j.core.client.BaseClient;
import org.pac4j.core.context.WebContext;
import org.pac4j.oauth.client.OAuth20Client;
import org.pac4j.oauth.config.OAuth20Configuration;
import org.pac4j.oidc.client.OidcClient;
import org.pac4j.oidc.config.OidcConfiguration;
import org.pac4j.saml.client.SAML2Client;
import org.springframework.transaction.annotation.Transactional;
import org.springframework.webflow.execution.RequestContext;

import java.io.Serializable;
import java.util.LinkedHashMap;
import java.util.Map;

/**
 * This is {@link DelegatedClientWebflowManager}.
 *
 * @author Misagh Moayyed
 * @since 5.3.0
 */
@RequiredArgsConstructor
@Slf4j
@Transactional(transactionManager = "ticketTransactionManager")
public class DelegatedClientWebflowManager {
    /**
     * Client identifier associated with this session/request.
     */
    public static final String PARAMETER_CLIENT_ID = "delegatedclientid";

    private final TicketRegistry ticketRegistry;
    private final TicketFactory ticketFactory;
    private final String themeParamName;
    private final String localParamName;
    private final ServiceFactory<WebApplicationService> webApplicationServiceFactory;
    private final String casLoginEndpoint;
    private final AuthenticationServiceSelectionPlan authenticationRequestServiceSelectionStrategies;
    
    /**
     * Store.
     *
     * @param webContext the web context
     * @param client     the client
     * @return the ticket
     */
    public Ticket store(final WebContext webContext, final BaseClient client) {
        final Map<String, Serializable> properties = new LinkedHashMap<>();

        final var service = determineService(webContext);
        properties.put(CasProtocolConstants.PARAMETER_SERVICE, service);

        properties.put(this.themeParamName, StringUtils.defaultString(webContext.getRequestParameter(this.themeParamName)));
        properties.put(this.localParamName, StringUtils.defaultString(webContext.getRequestParameter(this.localParamName)));
        properties.put(CasProtocolConstants.PARAMETER_METHOD,
            StringUtils.defaultString(webContext.getRequestParameter(CasProtocolConstants.PARAMETER_METHOD)));

<<<<<<< HEAD
        final var transientFactory = (TransientSessionTicketFactory) this.ticketFactory.get(TransientSessionTicket.class);
        final var ticket = transientFactory.create(service, properties);
=======
        final TransientSessionTicketFactory transientFactory = (TransientSessionTicketFactory) this.ticketFactory.get(TransientSessionTicket.class);
        final TransientSessionTicket ticket = transientFactory.create(service, properties);
        final String ticketId = ticket.getId();
>>>>>>> 7fcd5d62
        LOGGER.debug("Storing delegated authentication request ticket [{}] for service [{}] with properties [{}]",
            ticketId, ticket.getService(), ticket.getProperties());
        this.ticketRegistry.addTicket(ticket);
        webContext.setRequestAttribute(PARAMETER_CLIENT_ID, ticketId);

        if (client instanceof SAML2Client) {
            webContext.getSessionStore().set(webContext, SAML2Client.SAML_RELAY_STATE_ATTRIBUTE, ticketId);
        }
        if (client instanceof OAuth20Client) {
<<<<<<< HEAD
            final var oauthClient = (OAuth20Client) client;
            oauthClient.getConfiguration().setWithState(true);
            oauthClient.getConfiguration().setStateData(ticket.getId());
        }
        if (client instanceof OidcClient) {
            final var oidcClient = (OidcClient) client;
            oidcClient.getConfiguration().setCustomParams(CollectionUtils.wrap(PARAMETER_CLIENT_ID, ticket.getId()));
            oidcClient.getConfiguration().setWithState(true);
            oidcClient.getConfiguration().setStateData(ticket.getId());
        }
        if (client instanceof CasClient) {
            final var casClient = (CasClient) client;
            casClient.getConfiguration().addCustomParam(DelegatedClientWebflowManager.PARAMETER_CLIENT_ID, ticket.getId());
=======
            final OAuth20Client oauthClient = (OAuth20Client) client;
            final OAuth20Configuration config = oauthClient.getConfiguration();
            config.setWithState(true);
            config.setStateData(ticketId);
        }
        if (client instanceof OidcClient) {
            final OidcClient oidcClient = (OidcClient) client;
            final OidcConfiguration config = oidcClient.getConfiguration();
            config.setCustomParams(CollectionUtils.wrap(PARAMETER_CLIENT_ID, ticketId));
            config.setWithState(true);
            config.setStateData(ticketId);
        }
        if (client instanceof CasClient) {
            final CasClient casClient = (CasClient) client;
            casClient.getConfiguration().addCustomParam(DelegatedClientWebflowManager.PARAMETER_CLIENT_ID, ticketId);
>>>>>>> 7fcd5d62
        }
        return ticket;
    }

    private Service determineService(final WebContext ctx) {
        final var serviceParameter = StringUtils.defaultIfBlank(ctx.getRequestParameter(CasProtocolConstants.PARAMETER_SERVICE), casLoginEndpoint);
        return this.authenticationRequestServiceSelectionStrategies.resolveService(webApplicationServiceFactory.createService(serviceParameter));
    }

    /**
     * Retrieve service.
     *
     * @param requestContext the request context
     * @param webContext     the web context
     * @param client         the client
     * @return the service
     */
    public Service retrieve(final RequestContext requestContext, final WebContext webContext, final BaseClient client) {
        final var clientId = getDelegatedClientId(webContext, client);
        final var ticket = this.ticketRegistry.getTicket(clientId, TransientSessionTicket.class);
        if (ticket == null) {
            LOGGER.error("Delegated client identifier cannot be located in the authentication request [{}]", webContext.getFullRequestURL());
            throw new UnauthorizedServiceException(UnauthorizedServiceException.CODE_UNAUTHZ_SERVICE, StringUtils.EMPTY);
        }
        if (ticket.isExpired()) {
            LOGGER.error("Delegated client identifier [{}] has expired in the authentication request", ticket.getId());
            this.ticketRegistry.deleteTicket(ticket.getId());
            throw new UnauthorizedServiceException(UnauthorizedServiceException.CODE_UNAUTHZ_SERVICE, StringUtils.EMPTY);
        }
        LOGGER.debug("Located delegated client identifier as [{}]", ticket.getId());
        restoreDelegatedAuthenticationRequest(requestContext, webContext, ticket);
        LOGGER.debug("Removing delegated client identifier [{}} from registry", ticket.getId());
        this.ticketRegistry.deleteTicket(ticket.getId());
        return ticket.getService();
    }

    private Service restoreDelegatedAuthenticationRequest(final RequestContext requestContext, final WebContext webContext,
                                                          final TransientSessionTicket ticket) {
        final var service = ticket.getService();
        LOGGER.debug("Restoring requested service [{}] back in the authentication flow", service);

        requestContext.getFlowScope().put(CasProtocolConstants.PARAMETER_SERVICE, service);
        webContext.setRequestAttribute(CasProtocolConstants.PARAMETER_SERVICE, service);
        webContext.setRequestAttribute(this.themeParamName, ticket.getProperties().get(this.themeParamName));
        webContext.setRequestAttribute(this.localParamName, ticket.getProperties().get(this.localParamName));
        webContext.setRequestAttribute(CasProtocolConstants.PARAMETER_METHOD, ticket.getProperties().get(CasProtocolConstants.PARAMETER_METHOD));
        return service;
    }

    private String getDelegatedClientId(final WebContext webContext, final BaseClient client) {
        var clientId = webContext.getRequestParameter(PARAMETER_CLIENT_ID);
        if (StringUtils.isBlank(clientId)) {
            if (client instanceof SAML2Client) {
                LOGGER.debug("Client identifier could not found as part of the request parameters. Looking at relay-state for the SAML2 client");
                clientId = webContext.getRequestParameter("RelayState");
            }
            if (client instanceof OAuth20Client || client instanceof OidcClient) {
                LOGGER.debug("Client identifier could not found as part of the request parameters. Looking at state for the OAuth2/Oidc client");
                clientId = webContext.getRequestParameter(OAuth20Configuration.STATE_REQUEST_PARAMETER);
            }
        }
        LOGGER.debug("Located delegated client identifier for this request as [{}]", clientId);
        return clientId;
    }
}<|MERGE_RESOLUTION|>--- conflicted
+++ resolved
@@ -71,14 +71,9 @@
         properties.put(CasProtocolConstants.PARAMETER_METHOD,
             StringUtils.defaultString(webContext.getRequestParameter(CasProtocolConstants.PARAMETER_METHOD)));
 
-<<<<<<< HEAD
         final var transientFactory = (TransientSessionTicketFactory) this.ticketFactory.get(TransientSessionTicket.class);
         final var ticket = transientFactory.create(service, properties);
-=======
-        final TransientSessionTicketFactory transientFactory = (TransientSessionTicketFactory) this.ticketFactory.get(TransientSessionTicket.class);
-        final TransientSessionTicket ticket = transientFactory.create(service, properties);
         final String ticketId = ticket.getId();
->>>>>>> 7fcd5d62
         LOGGER.debug("Storing delegated authentication request ticket [{}] for service [{}] with properties [{}]",
             ticketId, ticket.getService(), ticket.getProperties());
         this.ticketRegistry.addTicket(ticket);
@@ -88,37 +83,21 @@
             webContext.getSessionStore().set(webContext, SAML2Client.SAML_RELAY_STATE_ATTRIBUTE, ticketId);
         }
         if (client instanceof OAuth20Client) {
-<<<<<<< HEAD
             final var oauthClient = (OAuth20Client) client;
-            oauthClient.getConfiguration().setWithState(true);
-            oauthClient.getConfiguration().setStateData(ticket.getId());
-        }
-        if (client instanceof OidcClient) {
-            final var oidcClient = (OidcClient) client;
-            oidcClient.getConfiguration().setCustomParams(CollectionUtils.wrap(PARAMETER_CLIENT_ID, ticket.getId()));
-            oidcClient.getConfiguration().setWithState(true);
-            oidcClient.getConfiguration().setStateData(ticket.getId());
-        }
-        if (client instanceof CasClient) {
-            final var casClient = (CasClient) client;
-            casClient.getConfiguration().addCustomParam(DelegatedClientWebflowManager.PARAMETER_CLIENT_ID, ticket.getId());
-=======
-            final OAuth20Client oauthClient = (OAuth20Client) client;
             final OAuth20Configuration config = oauthClient.getConfiguration();
             config.setWithState(true);
             config.setStateData(ticketId);
         }
         if (client instanceof OidcClient) {
-            final OidcClient oidcClient = (OidcClient) client;
+            final var oidcClient = (OidcClient) client;
             final OidcConfiguration config = oidcClient.getConfiguration();
             config.setCustomParams(CollectionUtils.wrap(PARAMETER_CLIENT_ID, ticketId));
             config.setWithState(true);
             config.setStateData(ticketId);
         }
         if (client instanceof CasClient) {
-            final CasClient casClient = (CasClient) client;
+            final var casClient = (CasClient) client;
             casClient.getConfiguration().addCustomParam(DelegatedClientWebflowManager.PARAMETER_CLIENT_ID, ticketId);
->>>>>>> 7fcd5d62
         }
         return ticket;
     }
