--- conflicted
+++ resolved
@@ -12,15 +12,10 @@
                            http://www.ryantenney.com/schema/metrics http://www.ryantenney.com/schema/metrics/metrics-3.0.xsd">
     
 
-<<<<<<< HEAD
-    <bean id="servicesManager" class="org.apereo.cas.services.DefaultServicesManagerImpl">
+    <bean id="servicesManager" class="org.apereo.cas.services.DefaultServicesManager"
         <constructor-arg name="serviceRegistryDao" ref="serviceRegistryDao"/>
         <constructor-arg name="serviceFactory"><null/></constructor-arg>
     </bean>
-=======
-    <bean id="servicesManager" class="org.apereo.cas.services.DefaultServicesManager"
-          c:serviceRegistryDao-ref="serviceRegistryDao"/>
->>>>>>> 77ecf94c
 
     <bean id="serviceRegistryDao" class="org.apereo.cas.services.InMemoryServiceRegistryDaoImpl">
         <property name="registeredServices">
