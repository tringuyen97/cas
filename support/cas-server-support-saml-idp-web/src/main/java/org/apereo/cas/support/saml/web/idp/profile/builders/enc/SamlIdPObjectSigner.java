--- conflicted
+++ resolved
@@ -281,15 +281,9 @@
         final var privateKey = getSigningPrivateKey();
         final var idp = casProperties.getAuthn().getSamlIdp();
 
-<<<<<<< HEAD
         final var kekCredentialResolver = new MetadataCredentialResolver();
-        kekCredentialResolver.setRoleDescriptorResolver(SamlIdPUtils.getRoleDescriptorResolver(casSamlIdPMetadataResolver,
-            idp.getMetadata().isRequireValidMetadata()));
-=======
-        final MetadataCredentialResolver kekCredentialResolver = new MetadataCredentialResolver();
-        final RoleDescriptorResolver roleDescriptorResolver = SamlIdPUtils.getRoleDescriptorResolver(casSamlIdPMetadataResolver, idp.getMetadata().isRequireValidMetadata());
+        final var roleDescriptorResolver = SamlIdPUtils.getRoleDescriptorResolver(casSamlIdPMetadataResolver, idp.getMetadata().isRequireValidMetadata());
         kekCredentialResolver.setRoleDescriptorResolver(roleDescriptorResolver);
->>>>>>> 61c473e3
         kekCredentialResolver.setKeyInfoCredentialResolver(DefaultSecurityConfigurationBootstrap.buildBasicInlineKeyInfoCredentialResolver());
         kekCredentialResolver.initialize();
         final var criteriaSet = new CriteriaSet();
