--- conflicted
+++ resolved
@@ -139,26 +139,6 @@
         return new OidcRegisteredService();
     }
 
-<<<<<<< HEAD
-    @Override
-    @SneakyThrows
-    public void copyFrom(final RegisteredService source) {
-        super.copyFrom(source);
-
-        final var oidcService = (OidcRegisteredService) source;
-        setJwks(oidcService.getJwks());
-        setImplicit(oidcService.isImplicit());
-        setSignIdToken(oidcService.isSignIdToken());
-        setIdTokenEncryptionAlg(oidcService.getIdTokenEncryptionAlg());
-        setIdTokenEncryptionEncoding(oidcService.idTokenEncryptionEncoding);
-        setEncryptIdToken(oidcService.isEncryptIdToken());
-        setDynamicallyRegistered(oidcService.isDynamicallyRegistered());
-        setScopes(oidcService.getScopes());
-        setSectorIdentifierUri(oidcService.getSectorIdentifierUri());
-    }
-
-=======
->>>>>>> 7fcd5d62
     @JsonIgnore
     @Override
     public String getFriendlyName() {
