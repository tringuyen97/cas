package org.apereo.cas.support.saml.util;

import net.shibboleth.utilities.java.support.resolver.CriteriaSet;
import org.apereo.cas.category.FileSystemCategory;
import org.apereo.cas.support.saml.BaseSamlIdPConfigurationTests;
import org.apereo.cas.support.saml.SamlIdPTestUtils;
import org.apereo.cas.support.saml.SamlIdPUtils;
<<<<<<< HEAD
=======
import org.apereo.cas.support.saml.services.SamlRegisteredService;
import org.apereo.cas.support.saml.services.idp.metadata.SamlRegisteredServiceServiceProviderMetadataFacade;
>>>>>>> c8820732
import org.apereo.cas.util.CollectionUtils;
import org.junit.Before;
import org.junit.Test;
import org.junit.experimental.categories.Category;
import org.opensaml.core.criterion.EntityIdCriterion;
import org.opensaml.saml.common.xml.SAMLConstants;
import org.opensaml.saml.criterion.BindingCriterion;
import org.opensaml.saml.criterion.EntityRoleCriterion;
import org.opensaml.saml.saml2.core.AuthnRequest;
import org.opensaml.saml.saml2.core.Issuer;
import org.opensaml.saml.saml2.metadata.SPSSODescriptor;

<<<<<<< HEAD
=======
import java.util.Iterator;
import java.util.Optional;

>>>>>>> c8820732
import static org.junit.Assert.*;
import static org.mockito.Mockito.*;

/**
 * This is {@link SamlIdPUtilsTests}.
 *
 * @author Misagh Moayyed
 * @since 5.3.0
 */
@Category(FileSystemCategory.class)
public class SamlIdPUtilsTests extends BaseSamlIdPConfigurationTests {

    @Before
    public void before() {
        servicesManager.deleteAll();
    }

    @Test
    public void verifyMetadataForAllServices() throws Exception {
        final var service = SamlIdPTestUtils.getSamlRegisteredService();
        servicesManager.save(service);
        final var md = SamlIdPUtils.getMetadataResolverForAllSamlServices(servicesManager, service.getServiceId(),
            samlRegisteredServiceCachingMetadataResolver);
        assertNotNull(md);

        final var criteriaSet = new CriteriaSet();
        criteriaSet.add(new EntityIdCriterion(service.getServiceId()));
        criteriaSet.add(new EntityRoleCriterion(SPSSODescriptor.DEFAULT_ELEMENT_NAME));
        criteriaSet.add(new BindingCriterion(CollectionUtils.wrap(SAMLConstants.SAML2_POST_BINDING_URI)));
        final var it = md.resolve(criteriaSet).iterator();
        assertTrue(it.hasNext());
        assertEquals(service.getServiceId(), it.next().getEntityID());
    }

    @Test
<<<<<<< HEAD
    public void verifyAssertionConsumerServiceNoIndex() throws Exception {
        final var service = SamlIdPTestUtils.getSamlRegisteredService();
=======
    public void verifyAssertionConsumerServiceNoIndex() {
        final SamlRegisteredService service = SamlIdPTestUtils.getSamlRegisteredService();
>>>>>>> c8820732
        servicesManager.save(service);

        final var authnRequest = mock(AuthnRequest.class);
        when(authnRequest.getProtocolBinding()).thenReturn(SAMLConstants.SAML2_POST_BINDING_URI);
        when(authnRequest.getAssertionConsumerServiceIndex()).thenReturn(null);
        when(authnRequest.getAssertionConsumerServiceURL()).thenReturn("https://sp.testshib.org/Shibboleth.sso/SAML/POST");
        final var acs = SamlIdPUtils.getAssertionConsumerServiceFor(authnRequest, servicesManager,
            samlRegisteredServiceCachingMetadataResolver);
        assertNotNull(acs);
    }

    @Test
<<<<<<< HEAD
    public void verifyAssertionConsumerServiceWithIndex() throws Exception {
        final var service = SamlIdPTestUtils.getSamlRegisteredService();
=======
    public void verifyAssertionConsumerServiceWithIndex() {
        final SamlRegisteredService service = SamlIdPTestUtils.getSamlRegisteredService();
>>>>>>> c8820732
        servicesManager.save(service);

        final var authnRequest = mock(AuthnRequest.class);
        final var issuer = mock(Issuer.class);
        when(issuer.getValue()).thenReturn(service.getServiceId());
        when(authnRequest.getIssuer()).thenReturn(issuer);
        when(authnRequest.getProtocolBinding()).thenReturn(SAMLConstants.SAML2_POST_BINDING_URI);
        when(authnRequest.getAssertionConsumerServiceIndex()).thenReturn(0);
        final var acs = SamlIdPUtils.getAssertionConsumerServiceFor(authnRequest, servicesManager,
            samlRegisteredServiceCachingMetadataResolver);
        assertNotNull(acs);
    }

    @Test
    public void verifyAssertionConsumerServiceWithUrl() {
        final SamlRegisteredService service = SamlIdPTestUtils.getSamlRegisteredService();
        servicesManager.save(service);
        final AuthnRequest authnRequest = mock(AuthnRequest.class);
        final Issuer issuer = mock(Issuer.class);
        when(issuer.getValue()).thenReturn(service.getServiceId());
        when(authnRequest.getIssuer()).thenReturn(issuer);
        when(authnRequest.getProtocolBinding()).thenReturn(SAMLConstants.SAML2_POST_BINDING_URI);
        final String acsUrl = "https://some.acs.url";
        when(authnRequest.getAssertionConsumerServiceURL()).thenReturn(acsUrl);

        final Optional<SamlRegisteredServiceServiceProviderMetadataFacade> adapter =
            SamlRegisteredServiceServiceProviderMetadataFacade.get(samlRegisteredServiceCachingMetadataResolver, service, service.getServiceId());
        final AssertionConsumerService acs = SamlIdPUtils.determineAssertionConsumerService(authnRequest, adapter.get(), SAMLConstants.SAML2_POST_BINDING_URI);
        assertNotNull(acs);
        assertEquals(acsUrl, acs.getLocation());
    }
}<|MERGE_RESOLUTION|>--- conflicted
+++ resolved
@@ -5,11 +5,7 @@
 import org.apereo.cas.support.saml.BaseSamlIdPConfigurationTests;
 import org.apereo.cas.support.saml.SamlIdPTestUtils;
 import org.apereo.cas.support.saml.SamlIdPUtils;
-<<<<<<< HEAD
-=======
-import org.apereo.cas.support.saml.services.SamlRegisteredService;
 import org.apereo.cas.support.saml.services.idp.metadata.SamlRegisteredServiceServiceProviderMetadataFacade;
->>>>>>> c8820732
 import org.apereo.cas.util.CollectionUtils;
 import org.junit.Before;
 import org.junit.Test;
@@ -22,12 +18,7 @@
 import org.opensaml.saml.saml2.core.Issuer;
 import org.opensaml.saml.saml2.metadata.SPSSODescriptor;
 
-<<<<<<< HEAD
-=======
-import java.util.Iterator;
 import java.util.Optional;
-
->>>>>>> c8820732
 import static org.junit.Assert.*;
 import static org.mockito.Mockito.*;
 
@@ -63,13 +54,8 @@
     }
 
     @Test
-<<<<<<< HEAD
-    public void verifyAssertionConsumerServiceNoIndex() throws Exception {
+    public void verifyAssertionConsumerServiceNoIndex() {
         final var service = SamlIdPTestUtils.getSamlRegisteredService();
-=======
-    public void verifyAssertionConsumerServiceNoIndex() {
-        final SamlRegisteredService service = SamlIdPTestUtils.getSamlRegisteredService();
->>>>>>> c8820732
         servicesManager.save(service);
 
         final var authnRequest = mock(AuthnRequest.class);
@@ -82,13 +68,8 @@
     }
 
     @Test
-<<<<<<< HEAD
-    public void verifyAssertionConsumerServiceWithIndex() throws Exception {
+    public void verifyAssertionConsumerServiceWithIndex() {
         final var service = SamlIdPTestUtils.getSamlRegisteredService();
-=======
-    public void verifyAssertionConsumerServiceWithIndex() {
-        final SamlRegisteredService service = SamlIdPTestUtils.getSamlRegisteredService();
->>>>>>> c8820732
         servicesManager.save(service);
 
         final var authnRequest = mock(AuthnRequest.class);
