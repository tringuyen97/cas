package org.apereo.cas.support.saml.services.idp.metadata.cache.resolver;

import lombok.extern.slf4j.Slf4j;
import org.apache.commons.io.FileUtils;
import org.apereo.cas.config.CasCoreHttpConfiguration;
import org.apereo.cas.config.CoreSamlConfiguration;
import org.apereo.cas.configuration.model.support.saml.idp.SamlIdPProperties;
import org.apereo.cas.support.saml.OpenSamlConfigBean;
import org.apereo.cas.support.saml.services.SamlRegisteredService;
import org.junit.Test;
import org.junit.runner.RunWith;
import org.springframework.beans.factory.annotation.Autowired;
import org.springframework.beans.factory.annotation.Qualifier;
import org.springframework.boot.test.context.SpringBootTest;
import org.springframework.cloud.autoconfigure.RefreshAutoConfiguration;
import org.springframework.core.io.FileSystemResource;
import org.springframework.test.context.junit4.SpringRunner;

import java.util.Collection;

import static org.junit.Assert.*;

/**
 * This is {@link ClasspathResourceMetadataResolverTests}.
 *
 * @author Misagh Moayyed
 * @since 5.3.0
 */
@RunWith(SpringRunner.class)
@Slf4j
@SpringBootTest(classes = {
    RefreshAutoConfiguration.class,
    CasCoreHttpConfiguration.class,
    CoreSamlConfiguration.class
})
public class ClasspathResourceMetadataResolverTests {


    @Autowired
    @Qualifier("shibboleth.OpenSAMLConfig")
    private OpenSamlConfigBean openSamlConfigBean;

    @Test
    public void verifyResolverSupports() {
<<<<<<< HEAD
        final var props = new SamlIdPProperties();
        final var resolver = new ClasspathResourceMetadataResolver(props, openSamlConfigBean);
        final var service = new SamlRegisteredService();
=======
        final SamlIdPProperties props = new SamlIdPProperties();
        props.getMetadata().setLocation(new FileSystemResource(FileUtils.getTempDirectory()));
        final ClasspathResourceMetadataResolver resolver = new ClasspathResourceMetadataResolver(props, openSamlConfigBean);
        final SamlRegisteredService service = new SamlRegisteredService();
>>>>>>> 15818037
        service.setMetadataLocation("http://www.testshib.org/metadata/testshib-providers.xml");
        assertFalse(resolver.supports(service));
        service.setMetadataLocation("classpath:sample-sp.xml");
        assertTrue(resolver.supports(service));
    }

    @Test
    public void verifyResolverResolves() {
<<<<<<< HEAD
        final var props = new SamlIdPProperties();
        final var resolver = new ClasspathResourceMetadataResolver(props, openSamlConfigBean);
        final var service = new SamlRegisteredService();
=======
        final SamlIdPProperties props = new SamlIdPProperties();
        props.getMetadata().setLocation(new FileSystemResource(FileUtils.getTempDirectory()));
        final ClasspathResourceMetadataResolver resolver = new ClasspathResourceMetadataResolver(props, openSamlConfigBean);
        final SamlRegisteredService service = new SamlRegisteredService();
>>>>>>> 15818037
        service.setName("TestShib");
        service.setId(1000);
        service.setMetadataLocation("classpath:sample-sp.xml");
        final Collection results = resolver.resolve(service);
        assertFalse(results.isEmpty());
    }
}<|MERGE_RESOLUTION|>--- conflicted
+++ resolved
@@ -42,16 +42,10 @@
 
     @Test
     public void verifyResolverSupports() {
-<<<<<<< HEAD
         final var props = new SamlIdPProperties();
+        props.getMetadata().setLocation(new FileSystemResource(FileUtils.getTempDirectory()));
         final var resolver = new ClasspathResourceMetadataResolver(props, openSamlConfigBean);
         final var service = new SamlRegisteredService();
-=======
-        final SamlIdPProperties props = new SamlIdPProperties();
-        props.getMetadata().setLocation(new FileSystemResource(FileUtils.getTempDirectory()));
-        final ClasspathResourceMetadataResolver resolver = new ClasspathResourceMetadataResolver(props, openSamlConfigBean);
-        final SamlRegisteredService service = new SamlRegisteredService();
->>>>>>> 15818037
         service.setMetadataLocation("http://www.testshib.org/metadata/testshib-providers.xml");
         assertFalse(resolver.supports(service));
         service.setMetadataLocation("classpath:sample-sp.xml");
@@ -60,16 +54,10 @@
 
     @Test
     public void verifyResolverResolves() {
-<<<<<<< HEAD
         final var props = new SamlIdPProperties();
+        props.getMetadata().setLocation(new FileSystemResource(FileUtils.getTempDirectory()));
         final var resolver = new ClasspathResourceMetadataResolver(props, openSamlConfigBean);
         final var service = new SamlRegisteredService();
-=======
-        final SamlIdPProperties props = new SamlIdPProperties();
-        props.getMetadata().setLocation(new FileSystemResource(FileUtils.getTempDirectory()));
-        final ClasspathResourceMetadataResolver resolver = new ClasspathResourceMetadataResolver(props, openSamlConfigBean);
-        final SamlRegisteredService service = new SamlRegisteredService();
->>>>>>> 15818037
         service.setName("TestShib");
         service.setId(1000);
         service.setMetadataLocation("classpath:sample-sp.xml");
