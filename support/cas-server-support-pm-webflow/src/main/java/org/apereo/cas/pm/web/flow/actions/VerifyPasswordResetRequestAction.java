package org.apereo.cas.pm.web.flow.actions;

import lombok.RequiredArgsConstructor;
import lombok.extern.slf4j.Slf4j;
import org.apache.commons.lang3.StringUtils;
import org.apereo.cas.configuration.CasConfigurationProperties;
import org.apereo.cas.configuration.model.support.pm.PasswordManagementProperties;
import org.apereo.cas.pm.BasePasswordManagementService;
import org.apereo.cas.pm.PasswordManagementService;
import org.apereo.cas.web.support.WebUtils;
import org.springframework.webflow.action.AbstractAction;
import org.springframework.webflow.action.EventFactorySupport;
import org.springframework.webflow.execution.Event;
import org.springframework.webflow.execution.RequestContext;

import javax.servlet.http.HttpServletRequest;
import java.util.List;

/**
 * This is {@link VerifyPasswordResetRequestAction}.
 *
 * @author Misagh Moayyed
 * @since 5.0.0
 */
@Slf4j
@RequiredArgsConstructor
public class VerifyPasswordResetRequestAction extends AbstractAction {
    private final CasConfigurationProperties casProperties;
    private final PasswordManagementService passwordManagementService;

    @Override
    protected Event doExecute(final RequestContext requestContext) {
        final var pm = casProperties.getAuthn().getPm();

        final var request = WebUtils.getHttpServletRequestFromExternalWebflowContext(requestContext);
        LOGGER.debug("Checking for token at param [{}]", SendPasswordResetInstructionsAction.PARAMETER_NAME_TOKEN);
        final var token = request.getParameter(SendPasswordResetInstructionsAction.PARAMETER_NAME_TOKEN);

        if (StringUtils.isBlank(token)) {
            LOGGER.error("Password reset token is missing");
            return error();
        }

        final var username = passwordManagementService.parseToken(token);
        if (StringUtils.isBlank(username)) {
            LOGGER.error("Password reset token could not be verified");
            return error();
        }

        if (pm.getReset().isSecurityQuestionsEnabled()) {
<<<<<<< HEAD
            final var questions = BasePasswordManagementService
                    .canonicalizeSecurityQuestions(passwordManagementService.getSecurityQuestions(username));
=======
            final List<String> questions = BasePasswordManagementService
                .canonicalizeSecurityQuestions(passwordManagementService.getSecurityQuestions(username));
>>>>>>> 51cf2cff
            if (questions.isEmpty()) {
                LOGGER.warn("No security questions could be found for [{}]", username);
                return error();
            }
            requestContext.getFlowScope().put("questions", questions);
        } else {
            LOGGER.debug("Security questions are not enabled");
        }

        requestContext.getFlowScope().put("token", token);
        requestContext.getFlowScope().put("username", username);
        requestContext.getFlowScope().put("questionsEnabled", pm.getReset().isSecurityQuestionsEnabled());

        if (pm.getReset().isSecurityQuestionsEnabled()) {
            return success();
        }
        return new EventFactorySupport().event(this, "questionsDisabled");
    }
}<|MERGE_RESOLUTION|>--- conflicted
+++ resolved
@@ -48,13 +48,8 @@
         }
 
         if (pm.getReset().isSecurityQuestionsEnabled()) {
-<<<<<<< HEAD
             final var questions = BasePasswordManagementService
-                    .canonicalizeSecurityQuestions(passwordManagementService.getSecurityQuestions(username));
-=======
-            final List<String> questions = BasePasswordManagementService
                 .canonicalizeSecurityQuestions(passwordManagementService.getSecurityQuestions(username));
->>>>>>> 51cf2cff
             if (questions.isEmpty()) {
                 LOGGER.warn("No security questions could be found for [{}]", username);
                 return error();
