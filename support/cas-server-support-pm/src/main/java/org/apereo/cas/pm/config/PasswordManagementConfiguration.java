--- conflicted
+++ resolved
@@ -105,13 +105,8 @@
     }
 
     @PostConstruct
-<<<<<<< HEAD
-    public void init() {
+    public void initialize() {
         final var pm = casProperties.getAuthn().getPm();
-=======
-    public void initialize() {
-        final PasswordManagementProperties pm = casProperties.getAuthn().getPm();
->>>>>>> 2ce970c9
         if (pm.isEnabled()) {
             communicationsManager.validate();
         }
