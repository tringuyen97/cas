--- conflicted
+++ resolved
@@ -33,10 +33,6 @@
         <Logger name="org.springframework.security" level="warn" />
 
         <Logger name="org.jasig" level="debug" additivity="false">
-<<<<<<< HEAD
-=======
-            <AppenderRef ref="cas-management"/>
->>>>>>> 5f527c46
             <AppenderRef ref="console"/>
         </Logger>
         <Logger name="org.jasig.inspektr.audit.support.Slf4jLoggingAuditTrailManager" level="info">
