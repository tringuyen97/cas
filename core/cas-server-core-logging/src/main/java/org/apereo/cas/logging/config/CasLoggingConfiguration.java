package org.apereo.cas.logging.config;

import lombok.extern.slf4j.Slf4j;
import org.apereo.cas.configuration.CasConfigurationProperties;
import org.apereo.cas.logging.web.ThreadContextMDCServletFilter;
import org.apereo.cas.ticket.registry.TicketRegistrySupport;
import org.apereo.cas.util.CollectionUtils;
import org.apereo.cas.web.support.CookieRetrievingCookieGenerator;
import org.springframework.beans.factory.ObjectProvider;
import org.springframework.beans.factory.annotation.Autowired;
import org.springframework.beans.factory.annotation.Qualifier;
import org.springframework.boot.context.properties.EnableConfigurationProperties;
import org.springframework.boot.web.servlet.FilterRegistrationBean;
import org.springframework.context.annotation.Bean;
import org.springframework.context.annotation.Configuration;
import org.springframework.core.Ordered;

import java.util.HashMap;
import java.util.Map;

/**
 * This is {@link CasLoggingConfiguration}.
 *
 * @author Misagh Moayyed
 * @since 5.0.0
 */
@Configuration("casLoggingConfiguration")
@EnableConfigurationProperties(CasConfigurationProperties.class)
@Slf4j
public class CasLoggingConfiguration {

    @Autowired
    @Qualifier("ticketGrantingTicketCookieGenerator")
    private ObjectProvider<CookieRetrievingCookieGenerator> ticketGrantingTicketCookieGenerator;

    @Autowired
    @Qualifier("defaultTicketRegistrySupport")
    private TicketRegistrySupport ticketRegistrySupport;
    
    @Bean
    public FilterRegistrationBean threadContextMDCServletFilter() {
        final Map<String, String> initParams = new HashMap<>();
<<<<<<< HEAD
        final var bean = new FilterRegistrationBean();
        bean.setFilter(new ThreadContextMDCServletFilter(ticketRegistrySupport, this.ticketGrantingTicketCookieGenerator));
=======
        final FilterRegistrationBean bean = new FilterRegistrationBean();
        bean.setFilter(new ThreadContextMDCServletFilter(ticketRegistrySupport, this.ticketGrantingTicketCookieGenerator.getIfAvailable()));
>>>>>>> 2ce970c9
        bean.setUrlPatterns(CollectionUtils.wrap("/*"));
        bean.setInitParameters(initParams);
        bean.setName("threadContextMDCServletFilter");
        bean.setOrder(Ordered.HIGHEST_PRECEDENCE + 1);
        return bean;
    }
}<|MERGE_RESOLUTION|>--- conflicted
+++ resolved
@@ -40,13 +40,8 @@
     @Bean
     public FilterRegistrationBean threadContextMDCServletFilter() {
         final Map<String, String> initParams = new HashMap<>();
-<<<<<<< HEAD
         final var bean = new FilterRegistrationBean();
-        bean.setFilter(new ThreadContextMDCServletFilter(ticketRegistrySupport, this.ticketGrantingTicketCookieGenerator));
-=======
-        final FilterRegistrationBean bean = new FilterRegistrationBean();
         bean.setFilter(new ThreadContextMDCServletFilter(ticketRegistrySupport, this.ticketGrantingTicketCookieGenerator.getIfAvailable()));
->>>>>>> 2ce970c9
         bean.setUrlPatterns(CollectionUtils.wrap("/*"));
         bean.setInitParameters(initParams);
         bean.setName("threadContextMDCServletFilter");
