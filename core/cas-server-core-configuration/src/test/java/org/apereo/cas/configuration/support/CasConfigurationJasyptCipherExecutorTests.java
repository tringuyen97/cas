package org.apereo.cas.configuration.support;

import lombok.extern.slf4j.Slf4j;
import org.junit.Before;
import org.junit.Test;
import org.junit.runner.RunWith;
import org.springframework.beans.factory.annotation.Autowired;
import org.springframework.core.env.Environment;
import org.springframework.test.context.junit4.SpringRunner;

import static org.junit.Assert.*;

/**
 * This is {@link CasConfigurationJasyptCipherExecutorTests}.
 *
 * @author Misagh Moayyed
 * @since 5.2.0
 */
@RunWith(SpringRunner.class)
@Slf4j
public class CasConfigurationJasyptCipherExecutorTests {
    @Autowired
    private Environment environment;

    static {
        System.setProperty(CasConfigurationJasyptCipherExecutor.JasyptEncryptionParameters.PASSWORD.getPropertyName(), "P@$$w0rd");
    }

    private CasConfigurationJasyptCipherExecutor jasypt;

    @Before
    public void setup() {
        this.jasypt = new CasConfigurationJasyptCipherExecutor(this.environment);
    }

    @Test
    public void verifyDecryptionEncryption() {
        final var result = jasypt.encryptValue(getClass().getSimpleName());
        assertNotNull(result);
        final var plain = jasypt.decryptValue(result);
        assertEquals(plain, getClass().getSimpleName());
    }

    @Test
    public void verifyDecryptionEncryptionPairNotNeeded() {
        final var result = jasypt.decryptValue("keyValue");
        assertNotNull(result);
        assertEquals("keyValue", result);

    }

    @Test
    public void verifyDecryptionEncryptionPairFails() {
<<<<<<< HEAD
        final var encVal = CasConfigurationJasyptCipherExecutor.ENCRYPTED_VALUE_PREFIX + "keyValue";
        final var result = jasypt.decode(encVal);
=======
        final String encVal = CasConfigurationJasyptCipherExecutor.ENCRYPTED_VALUE_PREFIX + "keyValue";
        final String result = jasypt.decode(encVal, new Object[]{});
>>>>>>> 2ce970c9
        assertNull(result);
    }

    @Test
    public void verifyDecryptionEncryptionPairSuccess() {
<<<<<<< HEAD
        final var value = jasypt.encryptValue("Testing");
        final var result = jasypt.decode(value);
=======
        final String value = jasypt.encryptValue("Testing");
        final String result = jasypt.decode(value, new Object[]{});
>>>>>>> 2ce970c9
        assertNotNull(result);
        assertEquals("Testing", result);
    }
}
<|MERGE_RESOLUTION|>--- conflicted
+++ resolved
@@ -51,25 +51,15 @@
 
     @Test
     public void verifyDecryptionEncryptionPairFails() {
-<<<<<<< HEAD
         final var encVal = CasConfigurationJasyptCipherExecutor.ENCRYPTED_VALUE_PREFIX + "keyValue";
-        final var result = jasypt.decode(encVal);
-=======
-        final String encVal = CasConfigurationJasyptCipherExecutor.ENCRYPTED_VALUE_PREFIX + "keyValue";
         final String result = jasypt.decode(encVal, new Object[]{});
->>>>>>> 2ce970c9
         assertNull(result);
     }
 
     @Test
     public void verifyDecryptionEncryptionPairSuccess() {
-<<<<<<< HEAD
         final var value = jasypt.encryptValue("Testing");
-        final var result = jasypt.decode(value);
-=======
-        final String value = jasypt.encryptValue("Testing");
         final String result = jasypt.decode(value, new Object[]{});
->>>>>>> 2ce970c9
         assertNotNull(result);
         assertEquals("Testing", result);
     }
