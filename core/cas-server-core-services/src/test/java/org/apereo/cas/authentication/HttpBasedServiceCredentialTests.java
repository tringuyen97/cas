--- conflicted
+++ resolved
@@ -34,43 +34,26 @@
 
     @Test
     public void verifyEqualsWithNull() throws Exception {
-<<<<<<< HEAD
-        final var c = new HttpBasedServiceCredential(new URL(CNN_URL), CoreAuthenticationTestUtils.getRegisteredService(SOME_APP_URL));
-=======
         final RegisteredService registeredService = CoreAuthenticationTestUtils.getRegisteredService(SOME_APP_URL);
         final HttpBasedServiceCredential c = new HttpBasedServiceCredential(new URL(CNN_URL), registeredService);
->>>>>>> bdc918c3
         assertNotEquals(c, null);
     }
 
     @Test
     public void verifyEqualsWithFalse() throws Exception {
-<<<<<<< HEAD
-        final var c = new HttpBasedServiceCredential(new URL(CNN_URL),
-                CoreAuthenticationTestUtils.getRegisteredService(SOME_APP_URL));
-        final var c2 = new HttpBasedServiceCredential(new URL("http://www.msn.com"),
-                CoreAuthenticationTestUtils.getRegisteredService(SOME_APP_URL));
-
-=======
         final RegisteredService registeredService = CoreAuthenticationTestUtils.getRegisteredService(SOME_APP_URL);
         final HttpBasedServiceCredential c = new HttpBasedServiceCredential(new URL(CNN_URL), registeredService);
         final HttpBasedServiceCredential c2 = new HttpBasedServiceCredential(new URL("http://www.msn.com"), registeredService);
->>>>>>> bdc918c3
         assertFalse(c.equals(c2));
         assertFalse(c.equals(new Object()));
     }
 
     @Test
     public void verifyEqualsWithTrue() throws Exception {
-<<<<<<< HEAD
-        final var c = new HttpBasedServiceCredential(new URL(CNN_URL), RegisteredServiceTestUtils.getRegisteredService(SOME_APP_URL));
-        final var c2 = new HttpBasedServiceCredential(new URL(CNN_URL), RegisteredServiceTestUtils.getRegisteredService(SOME_APP_URL));
-=======
         final AbstractRegisteredService registeredService = RegisteredServiceTestUtils.getRegisteredService(SOME_APP_URL);
         final URL callbackUrl = new URL(CNN_URL);
         final HttpBasedServiceCredential c = new HttpBasedServiceCredential(callbackUrl, registeredService);
         final HttpBasedServiceCredential c2 = new HttpBasedServiceCredential(callbackUrl, registeredService);
->>>>>>> bdc918c3
 
         assertTrue(c.equals(c2));
         assertTrue(c2.equals(c));
