package org.apereo.cas.util.serialization;

import lombok.SneakyThrows;
import lombok.experimental.UtilityClass;
import lombok.extern.slf4j.Slf4j;
import org.apereo.cas.CipherExecutor;

import java.io.ByteArrayInputStream;
import java.io.ByteArrayOutputStream;
import java.io.InputStream;
import java.io.ObjectInputStream;
import java.io.ObjectOutputStream;
import java.io.OutputStream;
import java.io.Serializable;

/**
 * This is {@link SerializationUtils}
 * that encapsulates common serialization operations
 * in one spot.
 *
 * @author Timur Duehr timur.duehr@nccgroup.trust
 * @since 5.0.0
 */
@Slf4j
@UtilityClass
public class SerializationUtils {

    /**
     * Serialize an object.
     *
     * @param object The object to be serialized
     * @return the +byte[]+ containing the object
     * @since 5.0.0
     */
    public static byte[] serialize(final Serializable object) {
        final var outBytes = new ByteArrayOutputStream();
        serialize(object, outBytes);
        return outBytes.toByteArray();
    }

    /**
     * Serialize an object.
     *
     * @param object       The object to be serialized
     * @param outputStream The stream to receive the object
     * @since 5.0.0
     */
    @SneakyThrows
    public static void serialize(final Serializable object, final OutputStream outputStream) {
        try (var out = new ObjectOutputStream(outputStream)) {
            out.writeObject(object);
        }
    }

    /**
     * Deserialize an object.
     *
     * @param <T>     the type parameter
     * @param inBytes The bytes to be deserialized
     * @param clazz   the clazz
     * @return the object
     * @since 5.0.0
     */
    public static <T> T deserialize(final byte[] inBytes, final Class<T> clazz) {
        final var inputStream = new ByteArrayInputStream(inBytes);
        return deserialize(inputStream, clazz);
    }

    /**
     * Deserialize an object.
     *
     * @param <T>         the type parameter
     * @param inputStream The stream to be deserialized
     * @param clazz       the clazz
     * @return the object
     * @since 5.0.0
     */
    @SneakyThrows
    public static <T> T deserialize(final InputStream inputStream, final Class<T> clazz) {
        try (var in = new ObjectInputStream(inputStream)) {
            final var obj = in.readObject();

            if (!clazz.isAssignableFrom(obj.getClass())) {
                throw new ClassCastException("Result [" + obj
                    + " is of type " + obj.getClass()
                    + " when we were expecting " + clazz);
            }
            return (T) obj;
        }
    }

    /**
     * Serialize and encode object.
     *
     * @param cipher     the cipher
     * @param object     the object
     * @param parameters the parameters
     * @return the byte []
     * @since 4.2
     */
    public static byte[] serializeAndEncodeObject(final CipherExecutor cipher,
                                                  final Serializable object,
                                                  final Object[] parameters) {
        final byte[] outBytes = serialize(object);
        return (byte[]) cipher.encode(outBytes, parameters);
    }

    /**
     * Serialize and encode object byte [ ].
     *
     * @param cipher the cipher
     * @param object the object
     * @return the byte []
     */
    public static byte[] serializeAndEncodeObject(final CipherExecutor cipher,
                                                  final Serializable object) {
<<<<<<< HEAD
        final var outBytes = serialize(object);
        return (byte[]) cipher.encode(outBytes);
=======
        return serializeAndEncodeObject(cipher, object, new Object[]{});
>>>>>>> 2ce970c9
    }

    /**
     * Decode and serialize object.
     *
     * @param <T>        the type parameter
     * @param object     the object
     * @param cipher     the cipher
     * @param type       the type
     * @param parameters the parameters
     * @return the t
     * @since 4.2
     */
    @SneakyThrows
    public static <T extends Serializable> T decodeAndDeserializeObject(final byte[] object,
                                                                        final CipherExecutor cipher,
                                                                        final Class<T> type,
                                                                        final Object[] parameters) {
        final byte[] decoded = (byte[]) cipher.decode(object, parameters);
        return deserializeAndCheckObject(decoded, type);
    }

    /**
     * Decode and deserialize object t.
     *
     * @param <T>    the type parameter
     * @param object the object
     * @param cipher the cipher
     * @param type   the type
     * @return the t
     */
    @SneakyThrows
    public static <T extends Serializable> T decodeAndDeserializeObject(final byte[] object,
                                                                        final CipherExecutor cipher,
                                                                        final Class<T> type) {
<<<<<<< HEAD
        final var decoded = (byte[]) cipher.decode(object);
        return deserializeAndCheckObject(decoded, type);
=======
        return decodeAndDeserializeObject(object, cipher, type, new Object[]{});
>>>>>>> 2ce970c9
    }

    /**
     * Decode and serialize object.
     *
     * @param <T>    the type parameter
     * @param object the object
     * @param type   the type
     * @return the t
     * @since 4.2
     */
    public static <T extends Serializable> T deserializeAndCheckObject(final byte[] object, final Class<T> type) {
        final Object result = deserialize(object, type);
        if (!type.isAssignableFrom(result.getClass())) {
            throw new ClassCastException("Decoded object is of type " + result.getClass() + " when we were expecting " + type);
        }
        return (T) result;
    }
}<|MERGE_RESOLUTION|>--- conflicted
+++ resolved
@@ -101,7 +101,6 @@
     public static byte[] serializeAndEncodeObject(final CipherExecutor cipher,
                                                   final Serializable object,
                                                   final Object[] parameters) {
-        final byte[] outBytes = serialize(object);
         return (byte[]) cipher.encode(outBytes, parameters);
     }
 
@@ -114,12 +113,7 @@
      */
     public static byte[] serializeAndEncodeObject(final CipherExecutor cipher,
                                                   final Serializable object) {
-<<<<<<< HEAD
-        final var outBytes = serialize(object);
-        return (byte[]) cipher.encode(outBytes);
-=======
         return serializeAndEncodeObject(cipher, object, new Object[]{});
->>>>>>> 2ce970c9
     }
 
     /**
@@ -155,12 +149,7 @@
     public static <T extends Serializable> T decodeAndDeserializeObject(final byte[] object,
                                                                         final CipherExecutor cipher,
                                                                         final Class<T> type) {
-<<<<<<< HEAD
-        final var decoded = (byte[]) cipher.decode(object);
-        return deserializeAndCheckObject(decoded, type);
-=======
         return decodeAndDeserializeObject(object, cipher, type, new Object[]{});
->>>>>>> 2ce970c9
     }
 
     /**
