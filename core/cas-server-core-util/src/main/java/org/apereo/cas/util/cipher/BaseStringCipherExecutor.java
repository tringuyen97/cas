package org.apereo.cas.util.cipher;

import com.google.common.base.Throwables;
import org.apache.commons.lang3.StringUtils;
import org.apereo.cas.CipherExecutor;
import org.apereo.cas.util.EncodingUtils;
import org.jose4j.jwe.ContentEncryptionAlgorithmIdentifiers;
import org.jose4j.jwe.JsonWebEncryption;
import org.jose4j.jwe.KeyManagementAlgorithmIdentifiers;
import org.jose4j.jwk.JsonWebKey;

import java.io.Serializable;
import java.nio.charset.StandardCharsets;
import java.security.Key;
import java.util.HashMap;
import java.util.Map;

/**
 * The {@link BaseStringCipherExecutor} is the default
 * implementation of {@link CipherExecutor}. It provides
 * a facade API to encrypt, sign, and verify values.
 *
 * @author Misagh Moayyed
 * @since 4.1
 */
public abstract class BaseStringCipherExecutor extends AbstractCipherExecutor<Serializable, String> {

    private static final int ENCRYPTION_KEY_SIZE = 256;

    private static final int SIGNING_KEY_SIZE = 512;

    private String contentEncryptionAlgorithmIdentifier;

    private Key secretKeyEncryptionKey;

    private BaseStringCipherExecutor() {
    }

    /**
     * Instantiates a new cipher.
     * <p>Note that in order to customize the encryption algorithms,
     * you will need to download and install the JCE Unlimited Strength Jurisdiction
     * Policy File into your Java installation.</p>
     *
     * @param secretKeyEncryption the secret key encryption; must be represented as a octet sequence JSON Web Key (JWK)
     * @param secretKeySigning    the secret key signing; must be represented as a octet sequence JSON Web Key (JWK)
     */
    public BaseStringCipherExecutor(final String secretKeyEncryption,
                                    final String secretKeySigning) {
        this(secretKeyEncryption, secretKeySigning,
                ContentEncryptionAlgorithmIdentifiers.AES_128_CBC_HMAC_SHA_256);
    }

    /**
     * Instantiates a new cipher.
     *
     * @param secretKeyEncryption                  the key for encryption
     * @param secretKeySigning                     the key for signing
     * @param contentEncryptionAlgorithmIdentifier the content encryption algorithm identifier
     */
    public BaseStringCipherExecutor(final String secretKeyEncryption,
                                    final String secretKeySigning,
                                    final String contentEncryptionAlgorithmIdentifier) {

        super();

        if (StringUtils.isBlank(contentEncryptionAlgorithmIdentifier)) {
            logger.debug("contentEncryptionAlgorithmIdentifier is not defined");
            return;
        }

        String secretKeyToUse = secretKeyEncryption;
        if (StringUtils.isBlank(secretKeyToUse)) {
            logger.warn("Secret key for encryption is not defined. CAS will attempt to auto-generate the encryption key");
            secretKeyToUse = EncodingUtils.generateJsonWebKey(ENCRYPTION_KEY_SIZE);
            logger.warn("Generated encryption key {} of size {}. The generated key MUST be added to CAS settings.",
                    secretKeyToUse, ENCRYPTION_KEY_SIZE);
        }

        String signingKeyToUse = secretKeySigning;
        if (StringUtils.isBlank(signingKeyToUse)) {
            logger.warn("Secret key for signing is not defined. CAS will attempt to auto-generate the signing key");
            signingKeyToUse = EncodingUtils.generateJsonWebKey(SIGNING_KEY_SIZE);
            logger.warn("Generated signing key {} of size {}. The generated key MUST be added to CAS settings.",
                    signingKeyToUse, SIGNING_KEY_SIZE);
        }


        setSigningKey(signingKeyToUse);
        this.secretKeyEncryptionKey = prepareJsonWebTokenKey(secretKeyToUse);
        this.contentEncryptionAlgorithmIdentifier = contentEncryptionAlgorithmIdentifier;

        logger.debug("Initialized cipher encryption sequence via [{}]",
                contentEncryptionAlgorithmIdentifier);

    }

    @Override
    public String encode(final Serializable value) {
        final String encoded = encryptValue(value);
        final String signed = new String(sign(encoded.getBytes(StandardCharsets.UTF_8)), StandardCharsets.UTF_8);
        return signed;
    }

    @Override
    public String decode(final Serializable value) {
        final byte[] encoded = verifySignature(value.toString().getBytes(StandardCharsets.UTF_8));
        if (encoded != null && encoded.length > 0) {
            return decryptValue(new String(encoded, StandardCharsets.UTF_8));
        }
        return null;
    }

    /**
     * Prepare json web token key.
     *
     * @param secret the secret
     * @return the key
     */
    private static Key prepareJsonWebTokenKey(final String secret) {

        try {
            final Map<String, Object> keys = new HashMap<>(2);
            keys.put("kty", "oct");
            keys.put(EncodingUtils.JSON_WEB_KEY, secret);
            final JsonWebKey jwk = JsonWebKey.Factory.newJwk(keys);
            return jwk.getKey();
        } catch (final Exception e) {
            throw new IllegalArgumentException(e.getMessage(), e);
        }
    }

    /**
     * Encrypt the value based on the seed array whose length was given during afterPropertiesSet,
     * and the key and content encryption ids.
     *
     * @param value the value
     * @return the encoded value
     */
    private String encryptValue(final Serializable value) {
        try {
            final JsonWebEncryption jwe = new JsonWebEncryption();
<<<<<<< HEAD
            jwe.setPayload(serializeValue(value));
=======
            jwe.setPayload(value);
            jwe.enableDefaultCompression();
>>>>>>> 70243755
            jwe.setAlgorithmHeaderValue(KeyManagementAlgorithmIdentifiers.DIRECT);
            jwe.setEncryptionMethodHeaderParameter(this.contentEncryptionAlgorithmIdentifier);
            jwe.setKey(this.secretKeyEncryptionKey);
            logger.debug("Encrypting via [{}]", this.contentEncryptionAlgorithmIdentifier);
            return jwe.getCompactSerialization();
        } catch (final Exception e) {
            throw new RuntimeException("Ensure that you have installed JCE Unlimited Strength Jurisdiction Policy Files. "
                    + e.getMessage(), e);
        }
    }

    /**
     * Serialize value as string.
     *
     * @param value the value
     * @return the string
     */
    protected String serializeValue(final Serializable value) {
        return value.toString();
    }

    /**
     * Decrypt value based on the key created during afterPropertiesSet.
     *
     * @param value the value
     * @return the decrypted value
     */
    private String decryptValue(final String value) {
        try {
            final JsonWebEncryption jwe = new JsonWebEncryption();
            jwe.setKey(this.secretKeyEncryptionKey);
            jwe.setCompactSerialization(value);
            logger.debug("Decrypting value...");
            return jwe.getPayload();
        } catch (final Exception e) {
            throw Throwables.propagate(e);
        }
    }
}<|MERGE_RESOLUTION|>--- conflicted
+++ resolved
@@ -140,12 +140,8 @@
     private String encryptValue(final Serializable value) {
         try {
             final JsonWebEncryption jwe = new JsonWebEncryption();
-<<<<<<< HEAD
             jwe.setPayload(serializeValue(value));
-=======
-            jwe.setPayload(value);
             jwe.enableDefaultCompression();
->>>>>>> 70243755
             jwe.setAlgorithmHeaderValue(KeyManagementAlgorithmIdentifiers.DIRECT);
             jwe.setEncryptionMethodHeaderParameter(this.contentEncryptionAlgorithmIdentifier);
             jwe.setKey(this.secretKeyEncryptionKey);
