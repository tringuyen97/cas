--- conflicted
+++ resolved
@@ -17,24 +17,15 @@
 
     @Test
     public void ensureInitFromJsonDoesNotCreateDuplicates() {
-<<<<<<< HEAD
         var initialService = newService();
-=======
-        RegisteredService initialService = newService();
->>>>>>> 61c473e3
 
         final var servicesManager = mock(ServicesManager.class);
         final var jsonServiceRegistry = mock(ServiceRegistry.class);
         when(jsonServiceRegistry.load()).thenReturn(Arrays.asList(initialService));
 
         final ServiceRegistry serviceRegistry = new InMemoryServiceRegistry();
-<<<<<<< HEAD
         final var serviceRegistryInitializer = new ServiceRegistryInitializer(jsonServiceRegistry, serviceRegistry,
-                                                                                                     servicesManager, true);
-=======
-        final ServiceRegistryInitializer serviceRegistryInitializer = new ServiceRegistryInitializer(jsonServiceRegistry, serviceRegistry,
             servicesManager, true);
->>>>>>> 61c473e3
 
         serviceRegistryInitializer.initServiceRegistryIfNecessary();
         assertThat(serviceRegistry.size()).isEqualTo(1);
@@ -46,20 +37,11 @@
         assertThat(serviceRegistry.size()).isEqualTo(1);
     }
 
-<<<<<<< HEAD
-
-    private RegexRegisteredService newService() {
-        final var service = new RegexRegisteredService();
-        service.setServiceId("^https?://.*");
-        service.setName("Test");
-        service.setDescription("Test");
-=======
     private RegisteredService newService() {
-        final RegisteredService service = mock(RegisteredService.class);
+        final var service = mock(RegisteredService.class);
         when(service.getServiceId()).thenReturn("^https?://.*");
         when(service.getName()).thenReturn("Test");
         when(service.getDescription()).thenReturn("Test");
->>>>>>> 61c473e3
         return service;
     }
 }