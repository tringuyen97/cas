--- conflicted
+++ resolved
@@ -23,17 +23,10 @@
     private final long freeMemoryWarnThreshold;
 
     @Override
-<<<<<<< HEAD
-    protected void doHealthCheck(final Health.Builder builder) throws Exception {
+    protected void doHealthCheck(final Health.Builder builder) {
         final var used = Runtime.getRuntime().totalMemory() - Runtime.getRuntime().freeMemory();
         final var total = Runtime.getRuntime().maxMemory();
         final var free = total - used;
-=======
-    protected void doHealthCheck(final Health.Builder builder) {
-        final long used = Runtime.getRuntime().totalMemory() - Runtime.getRuntime().freeMemory();
-        final long total = Runtime.getRuntime().maxMemory();
-        final long free = total - used;
->>>>>>> 7fcd5d62
         if (free * PERCENTAGE_VALUE / total < this.freeMemoryWarnThreshold) {
             buildHealthCheckStatus(builder.down(), free, total);
         } else {
