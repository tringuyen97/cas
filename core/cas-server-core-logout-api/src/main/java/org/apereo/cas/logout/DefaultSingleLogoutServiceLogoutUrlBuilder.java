--- conflicted
+++ resolved
@@ -26,14 +26,8 @@
 
     @Override
     @SneakyThrows
-<<<<<<< HEAD
-    public URL determineLogoutUrl(final RegisteredService registeredService, final WebApplicationService singleLogoutService) {
-
+    public Collection<URL> determineLogoutUrl(final RegisteredService registeredService, final WebApplicationService singleLogoutService) {
         final var serviceLogoutUrl = registeredService.getLogoutUrl();
-=======
-    public Collection<URL> determineLogoutUrl(final RegisteredService registeredService, final WebApplicationService singleLogoutService) {
-        final URL serviceLogoutUrl = registeredService.getLogoutUrl();
->>>>>>> 51cf2cff
         if (serviceLogoutUrl != null) {
             LOGGER.debug("Logout request will be sent to [{}] for service [{}]", serviceLogoutUrl, singleLogoutService);
             return CollectionUtils.wrap(serviceLogoutUrl);
@@ -41,7 +35,7 @@
         final var originalUrl = singleLogoutService.getOriginalUrl();
         if (this.urlValidator.isValid(originalUrl)) {
             LOGGER.debug("Logout request will be sent to [{}] for service [{}]", originalUrl, singleLogoutService);
-            final URL url = new URL(originalUrl);
+            final var url = new URL(originalUrl);
             return CollectionUtils.wrap(url);
         }
         LOGGER.debug("Logout request will not be sent; The URL [{}] for service [{}] is not valid", originalUrl, singleLogoutService);
