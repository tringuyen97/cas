package org.apereo.cas.config;

import lombok.extern.slf4j.Slf4j;
import org.apereo.cas.authentication.principal.ServiceFactory;
import org.apereo.cas.authentication.principal.ServiceFactoryConfigurer;
import org.apereo.cas.authentication.principal.WebApplicationService;
import org.apereo.cas.configuration.CasConfigurationProperties;
import org.apereo.cas.configuration.model.core.authentication.HttpClientProperties;
import org.apereo.cas.configuration.model.core.web.MessageBundleProperties;
import org.apereo.cas.web.SimpleUrlValidatorFactoryBean;
import org.apereo.cas.web.UrlValidator;
import org.apereo.cas.web.support.ArgumentExtractor;
import org.apereo.cas.web.support.DefaultArgumentExtractor;
import org.apereo.cas.web.view.CasReloadableMessageBundle;
import org.springframework.beans.factory.FactoryBean;
import org.springframework.beans.factory.annotation.Autowired;
import org.springframework.beans.factory.annotation.Qualifier;
import org.springframework.beans.factory.config.PropertiesFactoryBean;
import org.springframework.boot.context.properties.EnableConfigurationProperties;
import org.springframework.cloud.context.config.annotation.RefreshScope;
import org.springframework.context.HierarchicalMessageSource;
import org.springframework.context.annotation.Bean;
import org.springframework.context.annotation.Configuration;
import org.springframework.core.io.DefaultResourceLoader;
import org.springframework.core.io.Resource;

import java.util.ArrayList;
import java.util.List;
import java.util.Properties;
import java.util.stream.Collectors;

/**
 * This is {@link CasCoreWebConfiguration}.
 *
 * @author Misagh Moayyed
 * @since 5.0.0
 */
@Configuration("casCoreWebConfiguration")
@EnableConfigurationProperties(CasConfigurationProperties.class)
@Slf4j
public class CasCoreWebConfiguration {

    @Autowired
    private CasConfigurationProperties casProperties;

    /**
     * Load property files containing non-i18n fallback values
     * that should be exposed to Thyme templates.
     * keys in properties files added last will take precedence over the
     * internal cas_common_messages.properties.
     * Keys in regular messages bundles will override any of the common messages.
     *
     * @return PropertiesFactoryBean containing all common (non-i18n) messages
     */
    @Bean
    public PropertiesFactoryBean casCommonMessages() {
<<<<<<< HEAD
        final var properties = new PropertiesFactoryBean();
        final List<Resource> resourceList = new ArrayList<>();
        final var resourceLoader = new DefaultResourceLoader();
        resourceList.add(resourceLoader.getResource("classpath:/cas_common_messages.properties"));
        for (final var resourceName : casProperties.getMessageBundle().getCommonNames()) {
            final var resource = resourceLoader.getResource(resourceName);
            // resource existence unknown at this point, let PropertiesFactoryBean determine and log
            resourceList.add(resource);
        }
=======
        final PropertiesFactoryBean properties = new PropertiesFactoryBean();
        final DefaultResourceLoader resourceLoader = new DefaultResourceLoader();
        final List<String> commonNames = casProperties.getMessageBundle().getCommonNames();

        final List<Resource> resourceList = commonNames
            .stream()
            .map(resourceLoader::getResource)
            .collect(Collectors.toList());
        resourceList.add(resourceLoader.getResource("classpath:/cas_common_messages.properties"));

>>>>>>> 7fcd5d62
        properties.setLocations(resourceList.toArray(new Resource[]{}));
        properties.setSingleton(true);
        properties.setIgnoreResourceNotFound(true);
        return properties;
    }

    @RefreshScope
    @Bean
    public HierarchicalMessageSource messageSource(@Qualifier("casCommonMessages") final Properties casCommonMessages) {
        final var bean = new CasReloadableMessageBundle();
        final var mb = casProperties.getMessageBundle();
        bean.setDefaultEncoding(mb.getEncoding());
        bean.setCacheSeconds(mb.getCacheSeconds());
        bean.setFallbackToSystemLocale(mb.isFallbackSystemLocale());
        bean.setUseCodeAsDefaultMessage(mb.isUseCodeMessage());
        bean.setBasenames(mb.getBaseNames().toArray(new String[]{}));
        bean.setCommonMessages(casCommonMessages);
        return bean;
    }

    @Autowired
    @Bean
    public ArgumentExtractor argumentExtractor(final List<ServiceFactoryConfigurer> configurers) {
        final List<ServiceFactory<? extends WebApplicationService>> serviceFactoryList = new ArrayList<>();
        configurers.forEach(c -> serviceFactoryList.addAll(c.buildServiceFactories()));
        return new DefaultArgumentExtractor(serviceFactoryList);
    }

    @Bean
    public FactoryBean<UrlValidator> urlValidator() {
        final var httpClient = this.casProperties.getHttpClient();
        final var allowLocalLogoutUrls = httpClient.isAllowLocalLogoutUrls();
        final var authorityValidationRegEx = httpClient.getAuthorityValidationRegEx();
        final var authorityValidationRegExCaseSensitive = httpClient.isAuthorityValidationRegExCaseSensitive();
        return new SimpleUrlValidatorFactoryBean(allowLocalLogoutUrls, authorityValidationRegEx, authorityValidationRegExCaseSensitive);
    }
}<|MERGE_RESOLUTION|>--- conflicted
+++ resolved
@@ -54,19 +54,8 @@
      */
     @Bean
     public PropertiesFactoryBean casCommonMessages() {
-<<<<<<< HEAD
         final var properties = new PropertiesFactoryBean();
-        final List<Resource> resourceList = new ArrayList<>();
         final var resourceLoader = new DefaultResourceLoader();
-        resourceList.add(resourceLoader.getResource("classpath:/cas_common_messages.properties"));
-        for (final var resourceName : casProperties.getMessageBundle().getCommonNames()) {
-            final var resource = resourceLoader.getResource(resourceName);
-            // resource existence unknown at this point, let PropertiesFactoryBean determine and log
-            resourceList.add(resource);
-        }
-=======
-        final PropertiesFactoryBean properties = new PropertiesFactoryBean();
-        final DefaultResourceLoader resourceLoader = new DefaultResourceLoader();
         final List<String> commonNames = casProperties.getMessageBundle().getCommonNames();
 
         final List<Resource> resourceList = commonNames
@@ -74,8 +63,8 @@
             .map(resourceLoader::getResource)
             .collect(Collectors.toList());
         resourceList.add(resourceLoader.getResource("classpath:/cas_common_messages.properties"));
-
->>>>>>> 7fcd5d62
+        for (final var resourceName : casProperties.getMessageBundle().getCommonNames()) {
+            final var resource = resourceLoader.getResource(resourceName);
         properties.setLocations(resourceList.toArray(new Resource[]{}));
         properties.setSingleton(true);
         properties.setIgnoreResourceNotFound(true);
