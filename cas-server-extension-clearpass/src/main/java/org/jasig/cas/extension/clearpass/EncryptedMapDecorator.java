--- conflicted
+++ resolved
@@ -1,522 +1,519 @@
-/*
- * Licensed to Apereo under one or more contributor license
- * agreements. See the NOTICE file distributed with this work
- * for additional information regarding copyright ownership.
- * Apereo licenses this file to you under the Apache License,
- * Version 2.0 (the "License"); you may not use this file
- * except in compliance with the License.  You may obtain a
- * copy of the License at the following location:
- *
- *   http://www.apache.org/licenses/LICENSE-2.0
- *
- * Unless required by applicable law or agreed to in writing,
- * software distributed under the License is distributed on an
- * "AS IS" BASIS, WITHOUT WARRANTIES OR CONDITIONS OF ANY
- * KIND, either express or implied.  See the License for the
- * specific language governing permissions and limitations
- * under the License.
- */
-package org.jasig.cas.extension.clearpass;
-
-import org.apache.commons.codec.binary.Base64;
-import org.slf4j.Logger;
-import org.slf4j.LoggerFactory;
-
-import javax.crypto.Cipher;
-import javax.crypto.NoSuchPaddingException;
-import javax.crypto.SecretKey;
-import javax.crypto.SecretKeyFactory;
-import javax.crypto.spec.IvParameterSpec;
-import javax.crypto.spec.PBEKeySpec;
-import javax.crypto.spec.SecretKeySpec;
-import javax.validation.constraints.NotNull;
-import java.io.UnsupportedEncodingException;
-import java.nio.ByteBuffer;
-<<<<<<< HEAD
-import java.nio.charset.Charset;
-=======
->>>>>>> be46ffee
-import java.security.Key;
-import java.security.MessageDigest;
-import java.security.NoSuchAlgorithmException;
-import java.security.SecureRandom;
-import java.security.spec.KeySpec;
-import java.util.Arrays;
-import java.util.Collection;
-import java.util.Map;
-import java.util.Set;
-
-/**
- * Decorator for a map that will hash the key and encrypt the value.
- *
- * @author Scott Battaglia
- * @since 1.0.6
- */
-public final class EncryptedMapDecorator implements Map<String, String> {
-
-    private static final String CIPHER_ALGORITHM = "AES/CBC/PKCS5Padding";
-
-    private static final String SECRET_KEY_FACTORY_ALGORITHM = "PBKDF2WithHmacSHA1";
-
-    private static final String DEFAULT_HASH_ALGORITHM = "SHA-512";
-
-    private static final String DEFAULT_ENCRYPTION_ALGORITHM = "AES";
-
-    private static final int INTEGER_LEN = 4;
-
-    private static final char[] HEX_DIGITS = {'0', '1', '2', '3', '4', '5', '6', '7', '8', '9', 'a', 'b', 'c', 'd', 'e', 'f'};
-    private static final int DEFAULT_SALT_SIZE = 8;
-    private static final int DEFAULT_SECRET_KEY_SIZE = 32;
-    private static final int BYTE_BUFFER_CAPACITY_SIZE = 4;
-    private static final int HEX_RIGHT_SHIFT_COEFFICIENT = 4;
-    private static final int HEX_HIGH_BITS_BITWISE_FLAG = 0x0f;
-
-    private final Logger logger = LoggerFactory.getLogger(getClass());
-
-    @NotNull
-    private final Map<String, String> decoratedMap;
-
-    @NotNull
-    private final MessageDigest messageDigest;
-
-    @NotNull
-    private final byte[] salt;
-
-    @NotNull
-    private final Key key;
-
-    @NotNull
-    private int ivSize;
-
-    @NotNull
-    private final String secretKeyAlgorithm;
-
-    private boolean cloneNotSupported;
-
-    /**
-     * Decorates a map using the default algorithm {@link #DEFAULT_HASH_ALGORITHM} and a
-     * {@link #DEFAULT_ENCRYPTION_ALGORITHM}.
-     * <p>The salt is randomly constructed when the object is created in memory.
-     * This constructor is sufficient to decorate
-     * a cache that only lives in-memory.
-     *
-     * @param decoratedMap the map to decorate.  CANNOT be NULL.
-     * @throws Exception if the algorithm cannot be found.  Should not happen in this case, or if the key spec is not found
-     * or if the key is invalid. Check the exception type for more details on the nature of the error.
-     */
-    public EncryptedMapDecorator(final Map<String, String> decoratedMap) throws Exception {
-        this(decoratedMap, getRandomSalt(DEFAULT_SALT_SIZE), getRandomSalt(DEFAULT_SECRET_KEY_SIZE));
-    }
-
-    /**
-     * Decorates a map using the default algorithm {@link #DEFAULT_HASH_ALGORITHM}
-     * and a {@link #DEFAULT_ENCRYPTION_ALGORITHM}.
-     * <p>Takes a salt and secretKey so that it can work with a distributed cache.
-     *
-     * @param decoratedMap the map to decorate.  CANNOT be NULL.
-     * @param salt the salt, as a String. Gets converted to bytes.   CANNOT be NULL.
-     * @param secretKey the secret to use for the key.  Gets converted to bytes.  CANNOT be NULL.
-     * @throws Exception if the algorithm cannot be found.  Should not happen in this case, or if the key spec is not found
-     * or if the key is invalid. Check the exception type for more details on the nature of the error.
-     */
-    public EncryptedMapDecorator(final Map<String, String> decoratedMap, final String salt,
-            final String secretKey) throws Exception {
-        this(decoratedMap, DEFAULT_HASH_ALGORITHM, salt, DEFAULT_ENCRYPTION_ALGORITHM, secretKey);
-    }
-
-    /**
-     * Decorates a map using the provided algorithms.
-     * <p>Takes a salt and secretKey so that it can work with a distributed cache.
-     *
-     * @param decoratedMap the map to decorate.  CANNOT be NULL.
-     * @param hashAlgorithm the algorithm to use for hashing.  CANNOT BE NULL.
-     * @param salt the salt, as a String. Gets converted to bytes.   CANNOT be NULL.
-     * @param secretKeyAlgorithm the encryption algorithm. CANNOT BE NULL.
-     * @param secretKey the secret to use for the key.  Gets converted to bytes.  CANNOT be NULL.
-     * @throws Exception if the algorithm cannot be found.  Should not happen in this case, or if the key spec is not found
-     * or if the key is invalid. Check the exception type for more details on the nature of the error.
-     */
-    public EncryptedMapDecorator(final Map<String, String> decoratedMap, final String hashAlgorithm, final String salt,
-            final String secretKeyAlgorithm, final String secretKey) throws Exception {
-        this(decoratedMap, hashAlgorithm, salt.getBytes(Charset.defaultCharset()), secretKeyAlgorithm,
-                getSecretKey(secretKeyAlgorithm, secretKey, salt));
-    }
-
-    /**
-     * Decorates a map using the provided algorithms.
-     * <p>Takes a salt and secretKey so that it can work with a distributed cache.
-     *
-     * @param decoratedMap the map to decorate.  CANNOT be NULL.
-     * @param hashAlgorithm the algorithm to use for hashing.  CANNOT BE NULL.
-     * @param salt the salt, as a String. Gets converted to bytes.   CANNOT be NULL.
-     * @param secretKeyAlgorithm the encryption algorithm. CANNOT BE NULL.
-     * @param secretKey the secret to use.  CANNOT be NULL.
-     * @throws RuntimeException if the algorithm cannot be found or the iv size cant be determined.
-     */
-    public EncryptedMapDecorator(final Map<String, String> decoratedMap, final String hashAlgorithm, final byte[] salt,
-            final String secretKeyAlgorithm, final Key secretKey) {
-        try {
-            this.decoratedMap = decoratedMap;
-            this.key = secretKey;
-            this.salt = salt;
-            this.secretKeyAlgorithm = secretKeyAlgorithm;
-            this.messageDigest = MessageDigest.getInstance(hashAlgorithm);
-            this.ivSize = getIvSize();
-        } catch (final Exception e) {
-            throw new RuntimeException(e);
-        }
-    }
-
-    /**
-     * Gets the random salt.
-     *
-     * @param size the size
-     * @return the random salt
-     */
-    private static String getRandomSalt(final int size) {
-        final SecureRandom secureRandom = new SecureRandom();
-        final byte[] bytes = new byte[size];
-
-        secureRandom.nextBytes(bytes);
-
-        return getFormattedText(bytes);
-    }
-
-    @Override
-    public int size() {
-        return this.decoratedMap.size();
-    }
-
-    @Override
-    public boolean isEmpty() {
-        return this.decoratedMap.isEmpty();
-    }
-
-    @Override
-    public boolean containsKey(final Object key) {
-        final String hashedKey = constructHashedKey(key.toString());
-        return this.decoratedMap.containsKey(hashedKey);
-    }
-
-    @Override
-    public boolean containsValue(final Object value) {
-        if (!(value instanceof String)) {
-            return false;
-        }
-
-        final String encryptedValue = encrypt((String) value);
-        return this.decoratedMap.containsValue(encryptedValue);
-    }
-
-    @Override
-    public String get(final Object key) {
-        final String hashedKey = constructHashedKey(key == null ? null : key.toString());
-        return decrypt(this.decoratedMap.get(hashedKey), hashedKey);
-    }
-
-    @Override
-    public String put(final String key, final String value) {
-        final String hashedKey = constructHashedKey(key);
-        final String hashedValue = encrypt(value, hashedKey);
-        final String oldValue = this.decoratedMap.put(hashedKey, hashedValue);
-
-        return decrypt(oldValue, hashedKey);
-    }
-
-    @Override
-    public String remove(final Object key) {
-        final String hashedKey = constructHashedKey(key.toString());
-        return decrypt(this.decoratedMap.remove(hashedKey), hashedKey);
-    }
-
-    @Override
-    public void putAll(final Map<? extends String, ? extends String> m) {
-        for (final Entry<? extends String, ? extends String> entry : m.entrySet()) {
-            this.put(entry.getKey(), entry.getValue());
-        }
-    }
-
-    @Override
-    public void clear() {
-        this.decoratedMap.clear();
-    }
-
-    @Override
-    public Set<String> keySet() {
-        throw new UnsupportedOperationException();
-    }
-
-    @Override
-    public Collection<String> values() {
-        throw new UnsupportedOperationException();
-    }
-
-    @Override
-    public Set<Entry<String, String>> entrySet() {
-        throw new UnsupportedOperationException();
-    }
-
-    /**
-     * Construct hashed key.
-     *
-     * @param key the key
-     * @return the string
-     */
-    protected String constructHashedKey(final String key) {
-        if (key == null) {
-            return null;
-        }
-
-        final MessageDigest messageDigest = getMessageDigest();
-        messageDigest.update(this.salt);
-        messageDigest.update(key.toLowerCase().getBytes(Charset.defaultCharset()));
-        final String hash = getFormattedText(messageDigest.digest());
-
-        logger.debug(String.format("Generated hash of value [%s] for key [%s].", hash, key));
-        return hash;
-    }
-
-    /**
-     * Decrypt the value.
-     *
-     * @param value the value
-     * @param hashedKey the hashed key
-     * @return the string
-     */
-    protected String decrypt(final String value, final String hashedKey) {
-        if (value == null) {
-            return null;
-        }
-
-        try {
-            final Cipher cipher = getCipherObject();
-            final byte[] ivCiphertext = decode(value.getBytes(Charset.defaultCharset()));
-            final int ivSize = byte2int(Arrays.copyOfRange(ivCiphertext, 0, INTEGER_LEN));
-            final byte[] ivValue = Arrays.copyOfRange(ivCiphertext, INTEGER_LEN, (INTEGER_LEN + ivSize));
-            final byte[] ciphertext = Arrays.copyOfRange(ivCiphertext, INTEGER_LEN + ivSize, ivCiphertext.length);
-            final IvParameterSpec ivSpec = new IvParameterSpec(ivValue);
-            
-            cipher.init(Cipher.DECRYPT_MODE, this.key, ivSpec);
-
-            final byte[] plaintext = cipher.doFinal(ciphertext);
-
-            return new String(plaintext, Charset.defaultCharset());
-        } catch (final Exception e) {
-            throw new RuntimeException(e);
-        }
-    }
-
-    /**
-     * Gets the iv size.
-     *
-     * @return the iv size
-     * @throws NoSuchAlgorithmException the no such algorithm exception
-     * @throws NoSuchPaddingException the no such padding exception
-     */
-    private int getIvSize() throws NoSuchAlgorithmException, NoSuchPaddingException {
-        return getCipherObject().getBlockSize();
-    }
-
-    /**
-     * Generate iv.
-     *
-     * @param size the size
-     * @return the iv value
-     */
-    private static byte[] generateIV(final int size) {
-        final SecureRandom srand = new SecureRandom();
-        final byte[] ivValue = new byte[size];
-        srand.nextBytes(ivValue);
-        return ivValue;
-    }
-
-    /**
-     * Encode.
-     *
-     * @param bytes the bytes
-     * @return the byte[]
-     */
-    private static byte[] encode(final byte[] bytes) {
-        return new Base64().encode(bytes);
-    }
-
-    /**
-     * Decode.
-     *
-     * @param bytes the bytes
-     * @return the byte[]
-     */
-    private static byte[] decode(final byte[] bytes) {
-        return new Base64().decode(bytes);
-    }
-
-    /**
-     * Encrypt.
-     *
-     * @param value the value
-     * @return the string
-     */
-    protected String encrypt(final String value) {
-        return encrypt(value, null);
-    }
-
-    /**
-     * Encrypt.
-     *
-     * @param value the value
-     * @param hashedKey the hashed key
-     * @return the string
-     */
-    protected String encrypt(final String value, final String hashedKey) {
-        if (value == null) {
-            return null;
-        }
-
-        try {
-            final Cipher cipher = getCipherObject();
-            final byte[] ivValue = generateIV(this.ivSize);
-            final IvParameterSpec ivSpec = new IvParameterSpec(ivValue);
-
-            cipher.init(Cipher.ENCRYPT_MODE, this.key, ivSpec);
-            
-            final byte[] ciphertext = cipher.doFinal(value.getBytes(Charset.defaultCharset()));
-            final byte[] ivCiphertext = new byte[INTEGER_LEN + this.ivSize + ciphertext.length];
-
-            System.arraycopy(int2byte(this.ivSize), 0, ivCiphertext, 0, INTEGER_LEN);
-            System.arraycopy(ivValue, 0, ivCiphertext, INTEGER_LEN, this.ivSize);
-            System.arraycopy(ciphertext, 0, ivCiphertext, INTEGER_LEN + this.ivSize, ciphertext.length);
-
-            return new String(encode(ivCiphertext), Charset.defaultCharset());
-        } catch(final Exception e) {
-            throw new RuntimeException(e);
-        }
-    }
-
-    /**
-     * Int to byte.
-     *
-     * @param i the i
-     * @return the byte[]
-     * @throws UnsupportedEncodingException the unsupported encoding exception
-     */
-    protected static byte[] int2byte(final int i) throws UnsupportedEncodingException {
-        return ByteBuffer.allocate(BYTE_BUFFER_CAPACITY_SIZE).putInt(i).array();
-    }
-
-    /**
-     * Byte to int.
-     *
-     * @param bytes the bytes
-     * @return the int
-     * @throws UnsupportedEncodingException the unsupported encoding exception
-     */
-    protected static int byte2int(final byte[] bytes) throws UnsupportedEncodingException {
-        return ByteBuffer.wrap(bytes).getInt();
-    }
-
-    /**
-     * Byte to char.
-     *
-     * @param bytes the bytes
-     * @return the string
-     * @throws UnsupportedEncodingException the unsupported encoding exception
-     */
-    protected static String byte2char(final byte[] bytes) throws UnsupportedEncodingException {
-        return new String(bytes, "UTF-8");
-    }
-
-    /**
-     * Char to byte.
-     *
-     * @param chars the chars
-     * @return the byte[]
-     * @throws UnsupportedEncodingException the unsupported encoding exception
-     */
-    protected static byte[] char2byte(final String chars) throws UnsupportedEncodingException {
-        return chars.getBytes("UTF-8");
-    }
-
-    /**
-     * Tries to clone the {@link MessageDigest} that was created during construction. If the clone fails
-     * that is remembered and from that point on new {@link MessageDigest} instances will be created on
-     * every call.
-     * <p>
-     * Adopted from the Spring EhCache Annotations project.
-     *
-     * @return Generates a {@link MessageDigest} to use
-     */
-    protected MessageDigest getMessageDigest() {
-        if (this.cloneNotSupported) {
-            final String algorithm = this.messageDigest.getAlgorithm();
-            try {
-                return MessageDigest.getInstance(algorithm);
-            } catch (final NoSuchAlgorithmException e) {
-                throw new IllegalStateException("MessageDigest algorithm '" + algorithm + "' was supported when "
-                        + this.getClass().getSimpleName()
-                        + " was created but is not now. This should not be possible.", e);
-            }
-        }
-
-        try {
-            return (MessageDigest) this.messageDigest.clone();
-        } catch (final CloneNotSupportedException e) {
-            this.cloneNotSupported = true;
-            final String msg = String.format("Could not clone MessageDigest using algorithm '%s'. "
-                        + "MessageDigest.getInstance will be used from now on which will be much more expensive.",
-                        this.messageDigest.getAlgorithm());
-            logger.warn(msg, e);
-            return this.getMessageDigest();
-        }
-    }
-
-    /**
-     * Takes the raw bytes from the digest and formats them.
-     *
-     * @param bytes the raw bytes from the digest.
-     * @return the formatted bytes.
-     */
-    private static String getFormattedText(final byte[] bytes) {
-        final StringBuilder buf = new StringBuilder(bytes.length * 2);
-
-        for (byte b : bytes) {
-            buf.append(HEX_DIGITS[b >> HEX_RIGHT_SHIFT_COEFFICIENT & HEX_HIGH_BITS_BITWISE_FLAG]);
-            buf.append(HEX_DIGITS[b & HEX_HIGH_BITS_BITWISE_FLAG]);
-        }
-        return buf.toString();
-    }
-
-    /**
-     * Gets the cipher object for the {@link #CIPHER_ALGORITHM}.
-     *
-     * @return the cipher object
-     * @throws NoSuchAlgorithmException - if transformation is null, empty, in an invalid format, or if no Provider
-     * supports a CipherSpi implementation for the specified algorithm. 
-     * @throws NoSuchPaddingException - if transformation contains a padding scheme that is not available.
-     * @see Cipher#getInstance(String)
-     */
-    private Cipher getCipherObject() throws NoSuchAlgorithmException, NoSuchPaddingException {
-        return Cipher.getInstance(CIPHER_ALGORITHM);
-    }
-
-    /**
-     * Gets the secret key.
-     *
-     * @param secretKeyAlgorithm the secret key algorithm
-     * @param secretKey the secret key
-     * @param salt the salt
-     * @return the secret key
-     * @throws Exception the exception
-     */
-    private static Key getSecretKey(final String secretKeyAlgorithm, final String secretKey,
-            final String salt) throws Exception {
-
-        final SecretKeyFactory factory = SecretKeyFactory.getInstance(SECRET_KEY_FACTORY_ALGORITHM);
-        final KeySpec spec = new PBEKeySpec(secretKey.toCharArray(), char2byte(salt), 65536, 128);
-        final SecretKey tmp = factory.generateSecret(spec);
-        return new SecretKeySpec(tmp.getEncoded(), secretKeyAlgorithm);
-    }
-
-    public String getSecretKeyAlgorithm() {
-        return secretKeyAlgorithm;
-    }
-}
+/*
+ * Licensed to Apereo under one or more contributor license
+ * agreements. See the NOTICE file distributed with this work
+ * for additional information regarding copyright ownership.
+ * Apereo licenses this file to you under the Apache License,
+ * Version 2.0 (the "License"); you may not use this file
+ * except in compliance with the License.  You may obtain a
+ * copy of the License at the following location:
+ *
+ *   http://www.apache.org/licenses/LICENSE-2.0
+ *
+ * Unless required by applicable law or agreed to in writing,
+ * software distributed under the License is distributed on an
+ * "AS IS" BASIS, WITHOUT WARRANTIES OR CONDITIONS OF ANY
+ * KIND, either express or implied.  See the License for the
+ * specific language governing permissions and limitations
+ * under the License.
+ */
+package org.jasig.cas.extension.clearpass;
+
+import org.apache.commons.codec.binary.Base64;
+import org.slf4j.Logger;
+import org.slf4j.LoggerFactory;
+
+import javax.crypto.Cipher;
+import javax.crypto.NoSuchPaddingException;
+import javax.crypto.SecretKey;
+import javax.crypto.SecretKeyFactory;
+import javax.crypto.spec.IvParameterSpec;
+import javax.crypto.spec.PBEKeySpec;
+import javax.crypto.spec.SecretKeySpec;
+import javax.validation.constraints.NotNull;
+import java.io.UnsupportedEncodingException;
+import java.nio.ByteBuffer;
+import java.nio.charset.Charset;
+import java.security.Key;
+import java.security.MessageDigest;
+import java.security.NoSuchAlgorithmException;
+import java.security.SecureRandom;
+import java.security.spec.KeySpec;
+import java.util.Arrays;
+import java.util.Collection;
+import java.util.Map;
+import java.util.Set;
+
+/**
+ * Decorator for a map that will hash the key and encrypt the value.
+ *
+ * @author Scott Battaglia
+ * @since 1.0.6
+ */
+public final class EncryptedMapDecorator implements Map<String, String> {
+
+    private static final String CIPHER_ALGORITHM = "AES/CBC/PKCS5Padding";
+
+    private static final String SECRET_KEY_FACTORY_ALGORITHM = "PBKDF2WithHmacSHA1";
+
+    private static final String DEFAULT_HASH_ALGORITHM = "SHA-512";
+
+    private static final String DEFAULT_ENCRYPTION_ALGORITHM = "AES";
+
+    private static final int INTEGER_LEN = 4;
+
+    private static final char[] HEX_DIGITS = {'0', '1', '2', '3', '4', '5', '6', '7', '8', '9', 'a', 'b', 'c', 'd', 'e', 'f'};
+    private static final int DEFAULT_SALT_SIZE = 8;
+    private static final int DEFAULT_SECRET_KEY_SIZE = 32;
+    private static final int BYTE_BUFFER_CAPACITY_SIZE = 4;
+    private static final int HEX_RIGHT_SHIFT_COEFFICIENT = 4;
+    private static final int HEX_HIGH_BITS_BITWISE_FLAG = 0x0f;
+
+    private final Logger logger = LoggerFactory.getLogger(getClass());
+
+    @NotNull
+    private final Map<String, String> decoratedMap;
+
+    @NotNull
+    private final MessageDigest messageDigest;
+
+    @NotNull
+    private final byte[] salt;
+
+    @NotNull
+    private final Key key;
+
+    @NotNull
+    private int ivSize;
+
+    @NotNull
+    private final String secretKeyAlgorithm;
+
+    private boolean cloneNotSupported;
+
+    /**
+     * Decorates a map using the default algorithm {@link #DEFAULT_HASH_ALGORITHM} and a
+     * {@link #DEFAULT_ENCRYPTION_ALGORITHM}.
+     * <p>The salt is randomly constructed when the object is created in memory.
+     * This constructor is sufficient to decorate
+     * a cache that only lives in-memory.
+     *
+     * @param decoratedMap the map to decorate.  CANNOT be NULL.
+     * @throws Exception if the algorithm cannot be found.  Should not happen in this case, or if the key spec is not found
+     * or if the key is invalid. Check the exception type for more details on the nature of the error.
+     */
+    public EncryptedMapDecorator(final Map<String, String> decoratedMap) throws Exception {
+        this(decoratedMap, getRandomSalt(DEFAULT_SALT_SIZE), getRandomSalt(DEFAULT_SECRET_KEY_SIZE));
+    }
+
+    /**
+     * Decorates a map using the default algorithm {@link #DEFAULT_HASH_ALGORITHM}
+     * and a {@link #DEFAULT_ENCRYPTION_ALGORITHM}.
+     * <p>Takes a salt and secretKey so that it can work with a distributed cache.
+     *
+     * @param decoratedMap the map to decorate.  CANNOT be NULL.
+     * @param salt the salt, as a String. Gets converted to bytes.   CANNOT be NULL.
+     * @param secretKey the secret to use for the key.  Gets converted to bytes.  CANNOT be NULL.
+     * @throws Exception if the algorithm cannot be found.  Should not happen in this case, or if the key spec is not found
+     * or if the key is invalid. Check the exception type for more details on the nature of the error.
+     */
+    public EncryptedMapDecorator(final Map<String, String> decoratedMap, final String salt,
+            final String secretKey) throws Exception {
+        this(decoratedMap, DEFAULT_HASH_ALGORITHM, salt, DEFAULT_ENCRYPTION_ALGORITHM, secretKey);
+    }
+
+    /**
+     * Decorates a map using the provided algorithms.
+     * <p>Takes a salt and secretKey so that it can work with a distributed cache.
+     *
+     * @param decoratedMap the map to decorate.  CANNOT be NULL.
+     * @param hashAlgorithm the algorithm to use for hashing.  CANNOT BE NULL.
+     * @param salt the salt, as a String. Gets converted to bytes.   CANNOT be NULL.
+     * @param secretKeyAlgorithm the encryption algorithm. CANNOT BE NULL.
+     * @param secretKey the secret to use for the key.  Gets converted to bytes.  CANNOT be NULL.
+     * @throws Exception if the algorithm cannot be found.  Should not happen in this case, or if the key spec is not found
+     * or if the key is invalid. Check the exception type for more details on the nature of the error.
+     */
+    public EncryptedMapDecorator(final Map<String, String> decoratedMap, final String hashAlgorithm, final String salt,
+            final String secretKeyAlgorithm, final String secretKey) throws Exception {
+        this(decoratedMap, hashAlgorithm, salt.getBytes(Charset.defaultCharset()), secretKeyAlgorithm,
+                getSecretKey(secretKeyAlgorithm, secretKey, salt));
+    }
+
+    /**
+     * Decorates a map using the provided algorithms.
+     * <p>Takes a salt and secretKey so that it can work with a distributed cache.
+     *
+     * @param decoratedMap the map to decorate.  CANNOT be NULL.
+     * @param hashAlgorithm the algorithm to use for hashing.  CANNOT BE NULL.
+     * @param salt the salt, as a String. Gets converted to bytes.   CANNOT be NULL.
+     * @param secretKeyAlgorithm the encryption algorithm. CANNOT BE NULL.
+     * @param secretKey the secret to use.  CANNOT be NULL.
+     * @throws RuntimeException if the algorithm cannot be found or the iv size cant be determined.
+     */
+    public EncryptedMapDecorator(final Map<String, String> decoratedMap, final String hashAlgorithm, final byte[] salt,
+            final String secretKeyAlgorithm, final Key secretKey) {
+        try {
+            this.decoratedMap = decoratedMap;
+            this.key = secretKey;
+            this.salt = salt;
+            this.secretKeyAlgorithm = secretKeyAlgorithm;
+            this.messageDigest = MessageDigest.getInstance(hashAlgorithm);
+            this.ivSize = getIvSize();
+        } catch (final Exception e) {
+            throw new RuntimeException(e);
+        }
+    }
+
+    /**
+     * Gets the random salt.
+     *
+     * @param size the size
+     * @return the random salt
+     */
+    private static String getRandomSalt(final int size) {
+        final SecureRandom secureRandom = new SecureRandom();
+        final byte[] bytes = new byte[size];
+
+        secureRandom.nextBytes(bytes);
+
+        return getFormattedText(bytes);
+    }
+
+    @Override
+    public int size() {
+        return this.decoratedMap.size();
+    }
+
+    @Override
+    public boolean isEmpty() {
+        return this.decoratedMap.isEmpty();
+    }
+
+    @Override
+    public boolean containsKey(final Object key) {
+        final String hashedKey = constructHashedKey(key.toString());
+        return this.decoratedMap.containsKey(hashedKey);
+    }
+
+    @Override
+    public boolean containsValue(final Object value) {
+        if (!(value instanceof String)) {
+            return false;
+        }
+
+        final String encryptedValue = encrypt((String) value);
+        return this.decoratedMap.containsValue(encryptedValue);
+    }
+
+    @Override
+    public String get(final Object key) {
+        final String hashedKey = constructHashedKey(key == null ? null : key.toString());
+        return decrypt(this.decoratedMap.get(hashedKey), hashedKey);
+    }
+
+    @Override
+    public String put(final String key, final String value) {
+        final String hashedKey = constructHashedKey(key);
+        final String hashedValue = encrypt(value, hashedKey);
+        final String oldValue = this.decoratedMap.put(hashedKey, hashedValue);
+
+        return decrypt(oldValue, hashedKey);
+    }
+
+    @Override
+    public String remove(final Object key) {
+        final String hashedKey = constructHashedKey(key.toString());
+        return decrypt(this.decoratedMap.remove(hashedKey), hashedKey);
+    }
+
+    @Override
+    public void putAll(final Map<? extends String, ? extends String> m) {
+        for (final Entry<? extends String, ? extends String> entry : m.entrySet()) {
+            this.put(entry.getKey(), entry.getValue());
+        }
+    }
+
+    @Override
+    public void clear() {
+        this.decoratedMap.clear();
+    }
+
+    @Override
+    public Set<String> keySet() {
+        throw new UnsupportedOperationException();
+    }
+
+    @Override
+    public Collection<String> values() {
+        throw new UnsupportedOperationException();
+    }
+
+    @Override
+    public Set<Entry<String, String>> entrySet() {
+        throw new UnsupportedOperationException();
+    }
+
+    /**
+     * Construct hashed key.
+     *
+     * @param key the key
+     * @return the string
+     */
+    protected String constructHashedKey(final String key) {
+        if (key == null) {
+            return null;
+        }
+
+        final MessageDigest messageDigest = getMessageDigest();
+        messageDigest.update(this.salt);
+        messageDigest.update(key.toLowerCase().getBytes(Charset.defaultCharset()));
+        final String hash = getFormattedText(messageDigest.digest());
+
+        logger.debug(String.format("Generated hash of value [%s] for key [%s].", hash, key));
+        return hash;
+    }
+
+    /**
+     * Decrypt the value.
+     *
+     * @param value the value
+     * @param hashedKey the hashed key
+     * @return the string
+     */
+    protected String decrypt(final String value, final String hashedKey) {
+        if (value == null) {
+            return null;
+        }
+
+        try {
+            final Cipher cipher = getCipherObject();
+            final byte[] ivCiphertext = decode(value.getBytes(Charset.defaultCharset()));
+            final int ivSize = byte2int(Arrays.copyOfRange(ivCiphertext, 0, INTEGER_LEN));
+            final byte[] ivValue = Arrays.copyOfRange(ivCiphertext, INTEGER_LEN, (INTEGER_LEN + ivSize));
+            final byte[] ciphertext = Arrays.copyOfRange(ivCiphertext, INTEGER_LEN + ivSize, ivCiphertext.length);
+            final IvParameterSpec ivSpec = new IvParameterSpec(ivValue);
+            
+            cipher.init(Cipher.DECRYPT_MODE, this.key, ivSpec);
+
+            final byte[] plaintext = cipher.doFinal(ciphertext);
+
+            return new String(plaintext, Charset.defaultCharset());
+        } catch (final Exception e) {
+            throw new RuntimeException(e);
+        }
+    }
+
+    /**
+     * Gets the iv size.
+     *
+     * @return the iv size
+     * @throws NoSuchAlgorithmException the no such algorithm exception
+     * @throws NoSuchPaddingException the no such padding exception
+     */
+    private int getIvSize() throws NoSuchAlgorithmException, NoSuchPaddingException {
+        return getCipherObject().getBlockSize();
+    }
+
+    /**
+     * Generate iv.
+     *
+     * @param size the size
+     * @return the iv value
+     */
+    private static byte[] generateIV(final int size) {
+        final SecureRandom srand = new SecureRandom();
+        final byte[] ivValue = new byte[size];
+        srand.nextBytes(ivValue);
+        return ivValue;
+    }
+
+    /**
+     * Encode.
+     *
+     * @param bytes the bytes
+     * @return the byte[]
+     */
+    private static byte[] encode(final byte[] bytes) {
+        return new Base64().encode(bytes);
+    }
+
+    /**
+     * Decode.
+     *
+     * @param bytes the bytes
+     * @return the byte[]
+     */
+    private static byte[] decode(final byte[] bytes) {
+        return new Base64().decode(bytes);
+    }
+
+    /**
+     * Encrypt.
+     *
+     * @param value the value
+     * @return the string
+     */
+    protected String encrypt(final String value) {
+        return encrypt(value, null);
+    }
+
+    /**
+     * Encrypt.
+     *
+     * @param value the value
+     * @param hashedKey the hashed key
+     * @return the string
+     */
+    protected String encrypt(final String value, final String hashedKey) {
+        if (value == null) {
+            return null;
+        }
+
+        try {
+            final Cipher cipher = getCipherObject();
+            final byte[] ivValue = generateIV(this.ivSize);
+            final IvParameterSpec ivSpec = new IvParameterSpec(ivValue);
+
+            cipher.init(Cipher.ENCRYPT_MODE, this.key, ivSpec);
+            
+            final byte[] ciphertext = cipher.doFinal(value.getBytes(Charset.defaultCharset()));
+            final byte[] ivCiphertext = new byte[INTEGER_LEN + this.ivSize + ciphertext.length];
+
+            System.arraycopy(int2byte(this.ivSize), 0, ivCiphertext, 0, INTEGER_LEN);
+            System.arraycopy(ivValue, 0, ivCiphertext, INTEGER_LEN, this.ivSize);
+            System.arraycopy(ciphertext, 0, ivCiphertext, INTEGER_LEN + this.ivSize, ciphertext.length);
+
+            return new String(encode(ivCiphertext), Charset.defaultCharset());
+        } catch(final Exception e) {
+            throw new RuntimeException(e);
+        }
+    }
+
+    /**
+     * Int to byte.
+     *
+     * @param i the i
+     * @return the byte[]
+     * @throws UnsupportedEncodingException the unsupported encoding exception
+     */
+    protected static byte[] int2byte(final int i) throws UnsupportedEncodingException {
+        return ByteBuffer.allocate(BYTE_BUFFER_CAPACITY_SIZE).putInt(i).array();
+    }
+
+    /**
+     * Byte to int.
+     *
+     * @param bytes the bytes
+     * @return the int
+     * @throws UnsupportedEncodingException the unsupported encoding exception
+     */
+    protected static int byte2int(final byte[] bytes) throws UnsupportedEncodingException {
+        return ByteBuffer.wrap(bytes).getInt();
+    }
+
+    /**
+     * Byte to char.
+     *
+     * @param bytes the bytes
+     * @return the string
+     * @throws UnsupportedEncodingException the unsupported encoding exception
+     */
+    protected static String byte2char(final byte[] bytes) throws UnsupportedEncodingException {
+        return new String(bytes, "UTF-8");
+    }
+
+    /**
+     * Char to byte.
+     *
+     * @param chars the chars
+     * @return the byte[]
+     * @throws UnsupportedEncodingException the unsupported encoding exception
+     */
+    protected static byte[] char2byte(final String chars) throws UnsupportedEncodingException {
+        return chars.getBytes("UTF-8");
+    }
+
+    /**
+     * Tries to clone the {@link MessageDigest} that was created during construction. If the clone fails
+     * that is remembered and from that point on new {@link MessageDigest} instances will be created on
+     * every call.
+     * <p>
+     * Adopted from the Spring EhCache Annotations project.
+     *
+     * @return Generates a {@link MessageDigest} to use
+     */
+    protected MessageDigest getMessageDigest() {
+        if (this.cloneNotSupported) {
+            final String algorithm = this.messageDigest.getAlgorithm();
+            try {
+                return MessageDigest.getInstance(algorithm);
+            } catch (final NoSuchAlgorithmException e) {
+                throw new IllegalStateException("MessageDigest algorithm '" + algorithm + "' was supported when "
+                        + this.getClass().getSimpleName()
+                        + " was created but is not now. This should not be possible.", e);
+            }
+        }
+
+        try {
+            return (MessageDigest) this.messageDigest.clone();
+        } catch (final CloneNotSupportedException e) {
+            this.cloneNotSupported = true;
+            final String msg = String.format("Could not clone MessageDigest using algorithm '%s'. "
+                        + "MessageDigest.getInstance will be used from now on which will be much more expensive.",
+                        this.messageDigest.getAlgorithm());
+            logger.warn(msg, e);
+            return this.getMessageDigest();
+        }
+    }
+
+    /**
+     * Takes the raw bytes from the digest and formats them.
+     *
+     * @param bytes the raw bytes from the digest.
+     * @return the formatted bytes.
+     */
+    private static String getFormattedText(final byte[] bytes) {
+        final StringBuilder buf = new StringBuilder(bytes.length * 2);
+
+        for (byte b : bytes) {
+            buf.append(HEX_DIGITS[b >> HEX_RIGHT_SHIFT_COEFFICIENT & HEX_HIGH_BITS_BITWISE_FLAG]);
+            buf.append(HEX_DIGITS[b & HEX_HIGH_BITS_BITWISE_FLAG]);
+        }
+        return buf.toString();
+    }
+
+    /**
+     * Gets the cipher object for the {@link #CIPHER_ALGORITHM}.
+     *
+     * @return the cipher object
+     * @throws NoSuchAlgorithmException - if transformation is null, empty, in an invalid format, or if no Provider
+     * supports a CipherSpi implementation for the specified algorithm. 
+     * @throws NoSuchPaddingException - if transformation contains a padding scheme that is not available.
+     * @see Cipher#getInstance(String)
+     */
+    private Cipher getCipherObject() throws NoSuchAlgorithmException, NoSuchPaddingException {
+        return Cipher.getInstance(CIPHER_ALGORITHM);
+    }
+
+    /**
+     * Gets the secret key.
+     *
+     * @param secretKeyAlgorithm the secret key algorithm
+     * @param secretKey the secret key
+     * @param salt the salt
+     * @return the secret key
+     * @throws Exception the exception
+     */
+    private static Key getSecretKey(final String secretKeyAlgorithm, final String secretKey,
+            final String salt) throws Exception {
+
+        final SecretKeyFactory factory = SecretKeyFactory.getInstance(SECRET_KEY_FACTORY_ALGORITHM);
+        final KeySpec spec = new PBEKeySpec(secretKey.toCharArray(), char2byte(salt), 65536, 128);
+        final SecretKey tmp = factory.generateSecret(spec);
+        return new SecretKeySpec(tmp.getEncoded(), secretKeyAlgorithm);
+    }
+
+    public String getSecretKeyAlgorithm() {
+        return secretKeyAlgorithm;
+    }
+}