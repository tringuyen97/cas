package org.jasig.cas.web.flow;

import org.springframework.binding.expression.Expression;
import org.springframework.stereotype.Component;
import org.springframework.webflow.action.ExternalRedirectAction;
import org.springframework.webflow.engine.ActionState;
import org.springframework.webflow.engine.Flow;
import org.springframework.webflow.engine.TargetStateResolver;
import org.springframework.webflow.engine.Transition;
import org.springframework.webflow.engine.TransitionableState;
import org.springframework.webflow.engine.support.ActionExecutingViewFactory;

/**
 * The {@link WsFederationWebflowConfigurer} is responsible for
 * adjusting the CAS webflow context for wsfed integration.
 *
 * @author Misagh Moayyed
 * @since 4.2
 */
@Component("wsFederationWebflowConfigurer")
public class WsFederationWebflowConfigurer extends AbstractCasWebflowConfigurer {

    @Override
    protected void doInitialize() throws Exception {
        final Flow flow = getLoginFlow();


        final Expression expression = createExpression(flow, "flowScope.WsFederationIdentityProviderUrl", String.class);
        final ActionExecutingViewFactory viewFactory = new ActionExecutingViewFactory(
                new ExternalRedirectAction(expression));

        createEndState(flow, "wsFederationRedirect", viewFactory);
        final ActionState actionState = createActionState(flow, "wsFederationAction", createEvaluateAction("wsFederationAction"));
        actionState.getTransitionSet().add(createTransition(CasWebflowConstants.TRANSITION_ID_SUCCESS,
                CasWebflowConstants.TRANSITION_ID_SEND_TICKET_GRANTING_TICKET));
        actionState.getTransitionSet().add(createTransition(CasWebflowConstants.TRANSITION_ID_ERROR, getStartState(flow).getId()));
        setStartState(flow, actionState);

<<<<<<< HEAD
        final TransitionableState loginTicketState = flow.getTransitionableState(CasWebflowConstants.STATE_ID_GENERATE_LOGIN_TICKET);
        final Iterator<Transition> it = loginTicketState.getTransitionSet().iterator();
        while (it.hasNext()) {
            final Transition transition = it.next();
            if (transition.getId().equals(CasWebflowConstants.TRANSITION_ID_GENERATED)) {
=======
        final TransitionableState loginTicketState = flow.getTransitionableState(STATE_ID_GENERATE_LOGIN_TICKET);
        for (final Transition transition : loginTicketState.getTransitionSet()) {
            if (transition.getId().equals(TRANSITION_ID_GENERATED)) {
>>>>>>> 103a98ff
                final TargetStateResolver targetStateResolver = (TargetStateResolver) fromStringTo(TargetStateResolver.class)
                        .execute("wsFederationRedirect");
                transition.setTargetStateResolver(targetStateResolver);
                break;
            }
        }
    }
}<|MERGE_RESOLUTION|>--- conflicted
+++ resolved
@@ -36,17 +36,9 @@
         actionState.getTransitionSet().add(createTransition(CasWebflowConstants.TRANSITION_ID_ERROR, getStartState(flow).getId()));
         setStartState(flow, actionState);
 
-<<<<<<< HEAD
         final TransitionableState loginTicketState = flow.getTransitionableState(CasWebflowConstants.STATE_ID_GENERATE_LOGIN_TICKET);
-        final Iterator<Transition> it = loginTicketState.getTransitionSet().iterator();
-        while (it.hasNext()) {
-            final Transition transition = it.next();
+        for (final Transition transition : loginTicketState.getTransitionSet()) {
             if (transition.getId().equals(CasWebflowConstants.TRANSITION_ID_GENERATED)) {
-=======
-        final TransitionableState loginTicketState = flow.getTransitionableState(STATE_ID_GENERATE_LOGIN_TICKET);
-        for (final Transition transition : loginTicketState.getTransitionSet()) {
-            if (transition.getId().equals(TRANSITION_ID_GENERATED)) {
->>>>>>> 103a98ff
                 final TargetStateResolver targetStateResolver = (TargetStateResolver) fromStringTo(TargetStateResolver.class)
                         .execute("wsFederationRedirect");
                 transition.setTargetStateResolver(targetStateResolver);
